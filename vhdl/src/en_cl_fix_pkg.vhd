---------------------------------------------------------------------------------------------------
--  Copyright (c) 2010-2018 by Enclustra GmbH, Switzerland
--  All rights reserved.
--  Authors: Martin Heimlicher, Oliver Bründler
---------------------------------------------------------------------------------------------------

---------------------------------------------------------------------------------------------------
-- Libraries
---------------------------------------------------------------------------------------------------
--! ieee library
library ieee;
	--! logic package
	use ieee.std_logic_1164.all;
	--! package for conversions
	use ieee.numeric_std.all;
	--! package for real calculations 
	use ieee.math_real.all;

--! std library
library std;
	--! used for file I/O
	use std.textio.all;
	

---------------------------------------------------------------------------------------------------
-- Package Header
---------------------------------------------------------------------------------------------------
--! \brief 		Enclustra fix-point package 
--! \details 	<h2> Summary </h2>
--!				The en_cl_fix package provides commonly used fixed-point arithmetic and vector resizing
--!				operations implemented in VHDL and MATLAB code. The VHDL and MATLAB iimplementation deliver
--!				bit-true results, simplifying bit-true co-simulation.
--!
--!				<h2> Formats </h2>
--! 			Format are always given in the form (S,I,F) where S defines if there is a sign bit,
--! 			I defines the number of integer bits and F defines the number of fractional bits.\n
--!				en_cl_fix functions strictly operate on std_logic_vector (VHDL) or double (MATLAB)\n
--!				Examples:
--!				<ul>
--!					<li> (true,3,2) 6 bits, LSB = 0.25, min. = -8, max. = +7.75		</li>
--!					<li> (false,3,2) 5 bits, LSB = 0.25, min = 0, max. = +7.75		</li>
--!					<li> (false,-1,3) 2 bits, LSB = 0.125, min = 0, max = +0.375	</li>
--!     			<li> (false,3,-1) 2 bits, LSB = 2, min = 0, max = 6				</li>
--!				</ul>
--!				For further details see \link FixFormat_t \endlink.
--!
--!				<h2> Rounding </h2>
--!				Most operations provide rounding and saturation support. See \link FixRound_t \endlink and \link FixSaturate_t \endlink
--!				for details.
--!				
--!				<h2> Related Packages </h2>
--!				en_cl_bittrue_pkg: Used for data exchange between MATLAB and VHDL in bit-true testbenches \n
--!	
--!				<h2> Examples </h2>
--!				Variables are used in all examples but the syntax is exactly the same for signals.\n
--!				All examples are implemented as processes but the statements can also be used as concurrent statements.
--!
--!				<h3> Addition </h3>
--!				This example shows how a mathematical operation is implemented using the en_cl_fix library.\n
--!				Results are printed to the console to be easily readable.
--!				\verbatim
--!	addition_p : process
--!		-- Formats
--!		constant OpAFmt_c 	: FixFormat_t := (true, 3, 5);
--!		constant OpBFmt_c	: FixFormat_t := (false, -2, 8);
--!		constant ResFmt_c	: FixFormat_t := (true, 3, 3);
--!
--!		-- Variables
--!		variable OpA_v		: std_logic_vector(cl_fix_width(OpAFmt_c)-1 downto 0);
--!		variable OpB_v		: std_logic_vector(cl_fix_width(OpBFmt_c)-1 downto 0);
--!		variable Res_v		: std_logic_vector(cl_fix_width(ResFmt_c)-1 downto 0);
--!	begin
--!		OpA_v	:= cl_fix_from_real(-3.134, OpAFmt_c, Sat_s);
--!		OpB_v	:= cl_fix_from_real(0.1, OpBFmt_c, Sat_s);
--!		Res_v	:= cl_fix_add(	OpA_v, OpAFmt_c,
--!								OpB_v, OpBFmt_c,
--!								ResFmt_c, NonSymPos_s, Sat_s);
--!		report "Add: OpA is " & real'image(cl_fix_to_real(OpA_v, OpAFmt_c));
--!		report "Add: OpB is " & real'image(cl_fix_to_real(OpB_v, OpBFmt_c));
--!		report "Add: Res is " & real'image(cl_fix_to_real(Res_v, ResFmt_c));
--!		wait;
--!	end process;
--!				\endverbatim
--!
--!				<h3> Format Calculations </h3>
--!				This example shows how formats can be calculated based on other formats. It implements a multiplication.\n
--!				Results are printed to the console to be easily readable.
--!				\verbatim
--!	multiplication_p : process
--!		-- Formats
--!		constant OpAFmt_c 	: FixFormat_t := (true, 3, 5);
--!		constant OpBFmt_c	: FixFormat_t := (true, 2, 8);
--!		constant ResFmt_c	: FixFormat_t := (	OpAFmt_c.Signed or OpBFmt_c.Signed, 
--!												OpAFmt_c.IntBits + OpBFmt_c.IntBits + 1, 
--!												OpAFmt_c.FracBits + OpBFmt_c.FracBits);		-- Calculate format for exact multiplication without rounding
--!
--!		-- Variables
--!		variable OpA_v		: std_logic_vector(cl_fix_width(OpAFmt_c)-1 downto 0);
--!		variable OpB_v		: std_logic_vector(cl_fix_width(OpBFmt_c)-1 downto 0);
--!		variable Res_v		: std_logic_vector(cl_fix_width(ResFmt_c)-1 downto 0);
--!	begin
--!		OpA_v	:= cl_fix_from_real(-3.134, OpAFmt_c, Sat_s);
--!		OpB_v	:= cl_fix_from_real(0.1, OpBFmt_c, Sat_s);
--!		Res_v	:= cl_fix_mult(	OpA_v, OpAFmt_c,
--!								OpB_v, OpBFmt_c,
--!								ResFmt_c, Trunc_s, None_s);
--!		report "Mult: OpA is " & real'image(cl_fix_to_real(OpA_v, OpAFmt_c));
--!		report "Mult: OpB is " & real'image(cl_fix_to_real(OpB_v, OpBFmt_c));
--!		report "Mult: Res is " & real'image(cl_fix_to_real(Res_v, ResFmt_c));
--!		wait;
--!	end process;
--!				\endverbatim
package en_cl_fix_pkg is

	-----------------------------------------------------------------------------------------------
	-- Types
	-----------------------------------------------------------------------------------------------	
	--! \brief Fix-point format type
	--! <table>
	--! <tr><th> Field 		</th><th> Description 		</th><th> Notes 												</th></tr>
	--! <tr><td> Signed 	</td><td> Signed/Unsigned	</td><td> -														</td></tr>
	--! <tr><td> IntBits	</td><td> Integer bits		</td><td> Can be negative, IntBits+FracBits must be at least 1 	</td></tr>
	--! <tr><td> FracBits	</td><td> Fractional bits 	</td><td> Can be negative, IntBits+FracBits must be at least 1 	</td></tr>
	--! </table>
	--!
	--! unsigned examples (Signed = false) \n
	--! \verbatim	
	--!   III.FFF        IntBits = 3   FracBits = 3   Width = 6 --> std_logic_vector (5 downto 0)
	--!     0.FFF        IntBits = 0   FracBits = 3   Width = 3 --> std_logic_vector (2 downto 0)
	--!     0.00FFF      IntBits = -2  FracBits = 5   Width = 3 --> std_logic_vector (2 downto 0)
	--!   III.000        IntBits = 3   FracBits = 0   Width = 3 --> std_logic_vector (2 downto 0)
	--! III00.000        IntBits = 5   FracBits = -2  Width = 3 --> std_logic_vector (2 downto 0)
	--! \endverbatim
	--!
	--! signed examples (Signed = true) \n
	--! \verbatim	
	--!   SIII.FFF        IntBits = 3   FracBits = 3   Width = 7 --> std_logic_vector (6 downto 0)
	--!      S.FFF        IntBits = 0   FracBits = 3   Width = 4 --> std_logic_vector (3 downto 0)
	--!      0.0SFFF      IntBits = -2  FracBits = 5   Width = 4 --> std_logic_vector (3 downto 0)
	--!   SIII.000        IntBits = 3   FracBits = 0   Width = 4 --> std_logic_vector (3 downto 0)
	--! SIII00.000        IntBits = 5   FracBits = -2  Width = 4 --> std_logic_vector (3 downto 0)
	--! \endverbatim
	--!
	--! \note	All operations are performed with "infinite" precision and then rounded/saturated to 
	--!   		the result format.
	--!
	--! \note	The sign bit is always the bit left to the most significant integer bit.\n
	--!   		cl_fix_from_real (-16.0, cl_fix_format (true, 3, 0), None_s) --> "0000" (SIII) \n
	--!     		The sign bit is zero, even if the number is negative. 
	--!     		This is because the "infinite" precision -16.0 is
	--!      	 "11111...111110000" and the last 4 bits are taken as the result.
	--!
	type FixFormat_t is record
		Signed		: boolean;
		IntBits		: integer; -- can be negative, IntBits+FracBits must be at least 1.
		FracBits	: integer; -- can be negative, IntBits+FracBits must be at least 1.
	end record;
	
	--! \brief	Array of FixFormat_t
	--! \see 	FixFormat_t
	type FixFormatArray_t is array (natural range <>) of FixFormat_t;
	
	--! \brief Rounding mode
	--! <table>
	--! <tr><th rowspan = "2"> Value </th><th rowspan = "2"> Description 			</th><th colspan = "6"> Examples rounded to (true,2,0) 											</th></tr>
	--! <tr>																		     <th> 2.2 	</th><th> 2.7 	</th><th> -1.5 	</th><th> -0.5 	</th><th> 0.5 	</th><th> 1.5 	</th></tr>
	--! <tr><td> Trunc_s			</td><td> Cut off bits without any rounding		</td><td> 2		</td><td> 2		</td><td> -2	</td><td> -1	</td><td> 0		</td><td> 1		</td></tr>
	--! <tr><td> NonSymPos_s		</td><td> Non-symmetric rounding to positive	</td><td> 2		</td><td> 3		</td><td> -1	</td><td> 0		</td><td> 1		</td><td> 2		</td></tr>
	--! <tr><td> NonSymNeg_s		</td><td> Non-symmetric rounding to negative 	</td><td> 2		</td><td> 3		</td><td> -2	</td><td> -1	</td><td> 0		</td><td> 1		</td></tr>
	--! <tr><td> SymInf_s			</td><td> Symmetric rounding to infinity		</td><td> 2		</td><td> 3		</td><td> -2	</td><td> -1	</td><td> 1		</td><td> 2		</td></tr>
	--! <tr><td> SymZero_s			</td><td> Symmetric rounding to zero			</td><td> 2		</td><td> 3		</td><td> -1	</td><td> 0		</td><td> 0		</td><td> 1		</td></tr>
	--! <tr><td> ConvEven_s			</td><td> Convergent rounding to even numbers	</td><td> 2		</td><td> 3		</td><td> -2	</td><td> 0		</td><td> 0		</td><td> 2		</td></tr>
	--! <tr><td> ConvOdd_s			</td><td> Convertent rounding to odd numbers	</td><td> 2		</td><td> 3		</td><td> -1	</td><td> -1	</td><td> 1		</td><td> 1		</td></tr>
	--! </table>
	--! \note	Use Trunc_S or NonSymPos_s for wherever possible for lowest resource usage
	type FixRound_t is 
		(
			Trunc_s, 		-- cut off bits
			NonSymPos_s, 	-- non-symmetric rounding to positive
			NonSymNeg_s, 	-- non-symmetric rounding to negative
			SymInf_s, 		-- symmetric rounding to infinity
			SymZero_s, 		-- symmetric rounding to zero
			ConvEven_s, 	-- convergent rounding to even number
			ConvOdd_s		-- convergent rounding to odd number
		);
	--! \brief Alias for most common rounding mode
	constant Round_s	: FixRound_t	:= NonSymPos_s;
		
	--! \brief Saturation mode
	--! <table>
	--! <tr><th> Value		</th><th> Description 				</th></tr>
	--! <tr><td> None_s		</td><td> No saturation, no warning </td></tr>
	--! <tr><td> Warn_s		</td><td> No saturation, warning	</td></tr>
	--! <tr><td> Sat_s		</td><td> Saturation, no warning	</td></tr>
	--! <tr><td> SatWarn_s	</td><td> Saturation, warning		</td></tr>
	--! </table>
	type FixSaturate_t is
		(
			None_s,			-- no saturation, no warning
			Warn_s,			-- no saturation, warning
			Sat_s,			-- saturation, no warning
			SatWarn_s		-- saturation, warning
		);
	
	-----------------------------------------------------------------------------------------------
	-- Format Functions
	-----------------------------------------------------------------------------------------------		
	--! \brief 			Fills a FixFormat_t record with values (most useful in MATLAB)
	--! \param signed	Sign bit
	--! \param intBits	Integer bits
	--!	\param fracBits	Fractional bits
	--! \return			Created FixFormat_t format
	--! \see FixFormat_t
	function cl_fix_format (	signed 		: boolean;
								intBits		: integer;
								fracBits	: integer) 
								return FixFormat_t;
	
	
	--! \brief			Get the number of bits to represent a fix-point format
	--! \param fmt		Format to get the number of bits required for
	--! \return			Number of bits required to represent the format
	function cl_fix_width (	fmt 	: FixFormat_t) 
							return positive;

	--! \brief			Get the string representation of a fix-point format
	--! \details		The string is in the form "(true,3,4)"\n
	--!					This function is especially useful if the en_cl_bittrue_pkt package is used.
	--! \param fmt		Format to get the string representation for
	--! \return			String representation of the format
	function cl_fix_string_from_format (	fmt 	: FixFormat_t) 
											return string;
											
	--! \brief			Converts a string into a FixFormat_t
	--!	\details		This is very useful to pass formats as generics into simulations. Formats
	--!					cannot be passed as \link FixFormat_t \endlink since Modelsim only supports
	--!					Generics of types integer, string and boolean. Using this function, the formats
	--!					can be passed as string and then converted to \link FixFormat_t \endlink.
	--! \param Str		Format string in the form "(<IsSigned>,<IntBits>,<FracBits>)"
	--! \return			FixFormat_t
	function cl_fix_format_from_string(		Str	: string) 
											return FixFormat_t;											
	
	--! \brief			Zero in a given format
	--! \param fmt		Format to represent zero in
	--! \return			Fix-point representation of zero
	--! \see			cl_fix_max_value()
	--! \see			cl_fix_min_value()
	function cl_fix_zero_value (	fmt 	: FixFormat_t) 
									return std_logic_vector;

	--! \brief			Maximum value in a given format
	--!	\param fmt		Format to get the maximum value from
	--! \return			Fix-point representation of the maximum value representable in format fmt
	--! \see			cl_fix_zero_value()
	--! \see			cl_fix_min_value()
	function cl_fix_max_value (	fmt 	: FixFormat_t) 
								return std_logic_vector;
								
	--! \brief			Minimum value in a given format
	--! \param fmt		Format to get the minimum value from
	--! \return			Fix-point representation of the minimum value representable in format fmt
	--! \see			cl_fix_zero_value()
	--! \see			cl_fix_max_value()
	function cl_fix_min_value (	fmt 	: FixFormat_t) 
								return std_logic_vector;	

	--! \brief			Maximum value in a given format as real number
	--!	\param fmt		Format to get the maximum value from
	--! \return			Real representation of the maximum value representable in format fmt
	--! \see			cl_fix_min_real()
	function cl_fix_max_real (	fmt 	: FixFormat_t) 
								return real;								
	
	--! \brief			Minimum value in a given format as real number
	--! \param fmt		Format to get the minimum value from
	--! \return			Real representation of the minimum value representable in format fmt
	--! \see			cl_fix_max_real()
	function cl_fix_min_real (	fmt 	: FixFormat_t) 
								return real;						
		
	--! \brief			Extract sign bit from a fix-point number
	--! \param a		Number to extract sign bit from
	--! \param a_fmt	Format of a
	--! \return			Extracted sign bit
	--! \see			cl_fix_int()
	--! \see			cl_fix_frac()
	function cl_fix_sign (	a 		: std_logic_vector; 
							a_fmt 	: FixFormat_t) 
							return std_logic;
	
	--! \brief			Extract integer bits from fix-point number
	--! \param a		Number to extract integer bits from
	--! \param a_fmt	Format of a
	--! \return 		Extracted integer bits
	--! \see			cl_fix_sign()
	--! \see			cl_fix_frac()
	function cl_fix_int (	a 		: std_logic_vector; 
							a_fmt 	: FixFormat_t) 
							return std_logic_vector;
	
	--! \brief			Extract fractional bits from fix-point number
	--! \param a		Number to extract integer bits from
	--!	\param a_fmt	Format of a
	--! \see			cl_fix_sign()
	--! \see			cl_fix_int()
	function cl_fix_frac (	a 		: std_logic_vector; 
							a_fmt 	: FixFormat_t) 
							return std_logic_vector;

	--! \brief				Combine sign bit, integer bits and fractional bits to a fix-point number
	--! \param sign			Sign bit
	--!	\param int			Integer bits
	--! \param frac			Fractional bits
	--! \param result_fmt	Format of the returned fix-point number
	--! \return				Combined fix-point number
	function cl_fix_combine (	sign		: std_logic; 
								int			: std_logic_vector; 
								frac		: std_logic_vector;
								result_fmt	: FixFormat_t) 
								return std_logic_vector;

	-----------------------------------------------------------------------------------------------
	-- Bit Manipulation
	-----------------------------------------------------------------------------------------------	
	--! \brief			Get a given bit within a fix-point number (MSB based index)
	--! \param a		Fix-point number to get the bit from
	--! \param a_fmt	Format of a
	--! \param index	Index of the bit to get (start countintg at the MSB)\n
	--!					index = 0 retrieves the MSB
	--! \return			Extracted bit
	--! \note			index must be between 0 and cl_fix_width(a_fmt)-1	
	--! \see			cl_fix_get_lsb()
	function cl_fix_get_msb (	a		: std_logic_vector;
								a_fmt	: FixFormat_t;
								index	: natural) 
								return std_logic;
		
	--! \brief			Get a given bit within a fix-point number (LSB based index)
	--! \param a		Fix-point number to get the bit from
	--! \param a_fmt	Format of a
	--! \param index	Index of the bit to get (start counting at the LSB)\n
	--!					index = 0 retrieves the LSB
	--!	\return			Extracted bit
	--! \note			index must be between 0 and cl_fix_width(a_fmt)-1
	--! \see			cl_fix_get_msb()
	function cl_fix_get_lsb (	a		: std_logic_vector;
								a_fmt	: FixFormat_t;
								index	: natural) 
								return std_logic;
								
	--! \brief			Set a given bit within a fix-point number (MSB based index)
	--! \param a		Fix-point number to set the bit in
	--! \param a_fmt	Format of a
	--! \param index	Index of the bit to set (start countint at the MSB)\n
	--!					index = 0 sets the MSB
	--! \param value	Value to set the specified bit to
	--! \return			Value of the fix-point number after the manipulation
	--! \note			index must be between 0 and cl_fix_width(a_fmt)-1
	--! \see			cl_fix_get_lsb()
	function cl_fix_set_msb (	a			: std_logic_vector; 
								a_fmt		: FixFormat_t; 
								index		: natural;
								value		: std_logic) 
								return std_logic_vector;
								
	--! \brief			Set a given bit within a fix-point number (LSB based index)
	--! \param a		Fix-point number to set the bit in
	--! \param a_fmt	Format of a
	--! \param index	Index of the bit to set (start countint at the LSB)\n
	--!					index = 0 sets the LSB
	--! \param value	Value to set the specified bit to
	--! \return			Value of the fix-point number after the manipulation
	--! \note			index must be between 0 and cl_fix_width(a_fmt)-1	
	--! \see			cl_fix_set_msb()
	function cl_fix_set_lsb (	a			: std_logic_vector; 
								a_fmt		: FixFormat_t; 
								index		: natural;
								value		: std_logic) 
								return std_logic_vector;

	-----------------------------------------------------------------------------------------------
	-- Conversion To/From Other Formats
	-----------------------------------------------------------------------------------------------		
	--! \brief 				Convert integer to fix-point
	--! \param a			Integer number to convert to fix-point
	--! \param result_fmt	Fix-point format to convert the integer to
	--! \param saturate		Saturation mode
	--! \return				Fix-point representation of a
	--! \note				Fractional bits are always zero
	--! \see 				FixSaturate_t
	--! \see				cl_fix_to_int()
	function cl_fix_from_int (	a			: integer; 
								result_fmt	: FixFormat_t;
								saturate	: FixSaturate_t := SatWarn_s) 								
								return std_logic_vector;
								
	--! \brief				Convert fix-point number to integer.
	--! \details			Fractional bits are ignored.
	--! \param a			Fix-point number to convert to integer
	--! \param a_fmt		Format of a
	--! \return				Integer representation of a
	--! \note				Fractional bits are ignored (implicit usage of Trunc_s)
	--! \see				cl_fix_from_int()
	function cl_fix_to_int (	a 		: std_logic_vector; 
								a_fmt 	: FixFormat_t) 
								return integer;
	
	--! \brief				Convert real to fix-point
	--! \param a			Real number to convert to fixed-point
	--! \param result_fmt	Fix-point format to convert the real number to
	--! \param saturate		Saturation mode
	--! \return				Fix-point representation of a
	--! \note				Rounds symmetrically away from zero (implicit usage of SymInf_s)
	--! \see 				FixSaturate_t
	--! \see				cl_fix_to_real()
	function cl_fix_from_real (	a			: real; 
								result_fmt	: FixFormat_t;
								saturate	: FixSaturate_t := SatWarn_s) 
								return std_logic_vector;
	
	
	--! \brief				Convert fix-point to real
	--! \param a			Fix-point number to convert to real
	--! \param a_fmt		Format of a
	--! \return				Real representation of a
	--! \return				cl_fix_from_real()
	function cl_fix_to_real (	a 		: std_logic_vector; 
								a_fmt 	: FixFormat_t) 
								return real;
	
	--! \brief				Convert binary string to fix-point number
	--! \param a			Binary string to convert
	--! \param result_fmt	Format of the conversion result
	--! \return				Fix-point representation of a
	--! \see				cl_fix_to_bin()
	function cl_fix_from_bin (	a			: string; 
								result_fmt	: FixFormat_t) 
								return std_logic_vector;
								
	--! \brief 				Convert fix-point number to binary string
	--! \param a			Fix-point number to convert to binary string
	--! \param a_fmt		Format of a
	--! \return				Binary string representation of a\A8
	--!	\see				cl_fix_from_bin()
	function cl_fix_to_bin (	a			: std_logic_vector; 
								a_fmt		: FixFormat_t) 
								return string;
								
	--! \brief				Convert hex string to fix-point number
	--!	\param a			Hex string to convert
	--! \param result_fmt	Format of the conversion result
	--! \return				Fix-point representation of a
	--! \see				cl_fix_to_hex()
	function cl_fix_from_hex (	a			: string; 
								result_fmt	: FixFormat_t) 
								return std_logic_vector;
								
	--! \brief				Convert fix-point number to hex string
	--! \param a			Fix-point number to convert to hex string
	--! \param a_fmt		Format of a
	--! \return				Hex string representation of a
	--! \see 				cl_fix_from_hex()
	function cl_fix_to_hex (	a			: std_logic_vector; 
								a_fmt		: FixFormat_t) 
								return string;

	--! \brief				Get bits intereted as number (ignoring fractional bits). This is very useful
	--!						for writing fixed-point number to files efficiently.
	--! \param a			Fix-point number to get the bits from
	--! \param a_fmt		Format of a
	--! \return				Integer representation of the bits in a
	--! \see 				cl_fix_from_bits_as_int()			
	function cl_fix_get_bits_as_int(	a		: std_logic_vector;
										aFmt	: FixFormat_t)
										return integer;

	--! \brief				Create fixed-point number from bits stored in integer representation. This is very
	--!						useful for reading fixed-point numbers from files efficiently.
	--! \param a			Bits of a fixed-point number in integer representation
	--! \param a_fmt		Format of of the fixed-point number
	--! \return				Fixed-point number as std_logic_vector
	--! \see 				cl_fix_get_bits_as_int()										
	function cl_fix_from_bits_as_int(	a 		: integer;
										aFmt 	: FixFormat_t)
										return std_logic_vector;								

	-----------------------------------------------------------------------------------------------
	-- File Operations
	-----------------------------------------------------------------------------------------------	
	--! \brief				Read integer number from file and return it as fix-point number
	--! \param a			File to read integer from
	--! \param result_fmt	Fix-point format to return the result in
	--! \param saturate		Saturation mode
	--! \return				Fix-point representation of the integer read from the file
	--! \note				Fractional bits are always zero
	--! \warning			This function is deprecated, use en_cl_bittrue_pkg instead
	--! \see 				FixSaturate_t	
	--! \see 				cl_fix_write_int()
	impure function cl_fix_read_int (	file a		: text; 
										result_fmt	: FixFormat_t;
										saturate	: FixSaturate_t := SatWarn_s) 
										return std_logic_vector;
										
	--! \brief				Read real number from file and return it as fix-point number
	--! \param a			File to read real from
	--! \param result_fmt	Fix-point format to return the result in
	--! \param saturate		Saturation mode
	--! \return 			Fix-point representation of the real number read from the file
	--! \warning			This function is deprecated, use en_cl_bittrue_pkg instead
	--! \see 				FixSaturate_t	
	--! \see 				cl_fix_write_real()
	impure function cl_fix_read_real (	file a		: text; 
										result_fmt	: FixFormat_t;
										saturate	: FixSaturate_t := SatWarn_s) 
										return std_logic_vector;
										
	--! \brief				Read binary string from file and return it as fix-point number
	--! \param a			File to read binary string from
	--! \param result_fmt	Fix-point format to return the result in
	--! \return				Fix-point number read from file
	--! \warning			This function is deprecated, use en_cl_bittrue_pkg instead
	--! \see 				cl_fix_write_bin()
	impure function cl_fix_read_bin (	file a		: text; 
										result_fmt	: FixFormat_t) 
										return std_logic_vector;

	--! \brief				Read hex string from file and return it as fix-point number
	--! \param a			File to read hex string from
	--! \param result_fmt	Fix-point format to return the result in
	--! \return				Fix-pint number read from the file
	--! \warning			This function is deprecated, use en_cl_bittrue_pkg instead
	--! \see				cl_fix_write_hex()
	impure function cl_fix_read_hex (	file a		: text; 
										result_fmt	: FixFormat_t) 
										return std_logic_vector;
		
	--! \brief				Write fix-point number as integer into a file
	--! \param a			Fix-point number to write
	--! \param a_fmt		Format of a
	--! \param f			File to write the number into
	--! \param f_fmt		Format to write to file (see "notes" section)
	--! \param round		Rounding mode
	--! \param saturate		Saturation mode
	--! \note				1 corresponds to one LSB of the format f_fmt
	--! \warning			This function is deprecated, use en_cl_bittrue_pkg instead
	--! \see 				FixRound_t
	--! \see				FixSaturate_t
	--! \see				cl_fix_read_int()
	procedure cl_fix_write_int (	a			: std_logic_vector; 
									a_fmt		: FixFormat_t;
									file f		: text;
									f_fmt		: FixFormat_t;
									round		: FixRound_t	:= Trunc_s; 
									saturate	: FixSaturate_t	:= Warn_s);
									
	--! \brief				Write fix-point number as real into a file
	--! \param a			Fix-point number to write
	--! \param a_fmt		Format of a
	--! \param f			File to write the number into
	--! \param f_fmt		Format to write into the file (a is converted to f_fmt before writing)
	--! \param round		Rounding mode
	--! \param saturate		Saturation mode
	--! \warning			This function is deprecated, use en_cl_bittrue_pkg instead
	--! \see 				FixRound_t
	--! \see				FixSaturate_t
	--! \see				cl_fix_read_real()	
	procedure cl_fix_write_real (	a			: std_logic_vector; 
									a_fmt		: FixFormat_t;
									file f		: text;
									f_fmt		: FixFormat_t;
									round		: FixRound_t	:= Trunc_s; 
									saturate	: FixSaturate_t	:= Warn_s);
									
	--! \brief				Write fix-point number as binary string into a file
	--! \param a			Fix-point number to write
	--! \param a_fmt		Format of a
	--! \param f			File to write number into
	--! \param f_fmt		Format to write into the file (a is converted to f_fmt before writing)
	--! \param round		Rounding mode
	--! \param saturate		Saturation mode
	--! \warning			This function is deprecated, use en_cl_bittrue_pkg instead
	--! \see 				FixRound_t
	--! \see				FixSaturate_t	
	--! \see				cl_fix_read_bin()
	procedure cl_fix_write_bin (	a			: std_logic_vector; 
									a_fmt		: FixFormat_t;
									file f		: text;
									f_fmt		: FixFormat_t;
									round		: FixRound_t	:= Trunc_s; 
									saturate	: FixSaturate_t	:= Warn_s
		);
		
	--! \brief				Write fix-point number as hex string into a file
	--! \param a			Fix-point number to write
	--! \param a_fmt		Format of a
	--! \param f			File to write number into
	--! \param f_fmt		Format to write into the file (a is converted to f_fmt before writing)
	--! \param round		Rounding mode
	--! \param saturate		Saturation mode
	--! \warning			This function is deprecated, use en_cl_bittrue_pkg instead
	--! \see 				FixRound_t
	--! \see				FixSaturate_t	
	--! \see				cl_fix_read_hex()
	procedure cl_fix_write_hex (	a			: std_logic_vector; 
									a_fmt		: FixFormat_t;
									file f		: text;
									f_fmt		: FixFormat_t;
									round		: FixRound_t	:= Trunc_s; 
									saturate	: FixSaturate_t	:= Warn_s
		);

	-----------------------------------------------------------------------------------------------
	-- Resize and Rounding
	-----------------------------------------------------------------------------------------------	
	--! \brief				Change the format of a fix-point number
	--! \param a			Fix-point number to represent in a new format
	--! \param a_fmt		Old format of a
	--! \param result_fmt	Format of the result (new format)
	--! \param round		Rounding mode
	--! \param saturate		Saturation mode
	--! \return				Representation of a in the new format 
	--! \see 				FixRound_t
	--! \see				FixSaturate_t		
	function cl_fix_resize (	a			: std_logic_vector; 
								a_fmt		: FixFormat_t; 
								result_fmt	: FixFormat_t; 
								round		: FixRound_t	:= Trunc_s; 
								saturate	: FixSaturate_t := Warn_s) 
								return std_logic_vector;
	
	--! \brief				Convert fix-point number to integer (implicit usage of SymZero_s)
	--! \details			The result as the same format as the input but without fractional bits
	--! \param a			Fix-point number to convert to integer
	--! \param a_fmt		Format of a
	--! \return				Integer number generated represented as std_logic_vector
	--! \see 				FixRound_t
	--! \see				cl_fix_ceil()
	--! \see				cl_fix_floor()
	--! \see				cl_fix_round()	
	function cl_fix_fix (	a			: std_logic_vector; 
							a_fmt		: FixFormat_t) 
							return std_logic_vector;
							
	--! \brief				Convert fix-point number to integer (imiplicit usage of NonSymNeg_s)
	--! \details			The result as the same format as the input but without fractional bits
	--! \param a			Fix-point number to convert to integer
	--! \param a_fmt		Format of a
	--! \return				Integer number generated represented as std_logic_vector
	--! \see 				FixRound_t
	--! \see				cl_fix_ceil()
	--! \see				cl_fix_fix()
	--! \see				cl_fix_round()	
	function cl_fix_floor (	a			: std_logic_vector; 
							a_fmt		: FixFormat_t) 
							return std_logic_vector;
		
	--! \brief				Convert fix-point number to integer (implicit usage of NonSymPos_s)
	--! \details			The result as the same format as the input but without fractional bits
	--! \param a			Fix-point number to convert to integer
	--! \param a_fmt		Format of a
	--! \return				Integer number generated represented as std_logic_vector
	--! \see 				FixRound_t
	--! \see				cl_fix_floor()
	--! \see				cl_fix_fix()
	--! \see				cl_fix_round()	
	function cl_fix_ceil (	a			: std_logic_vector; 
							a_fmt		: FixFormat_t) 
							return std_logic_vector;
		
	--! \brief				Convert fix-point number to integer (implicit usage of SymInf_s)
	--! \details			The result as the same format as the input but without fractional bits
	--! \param a			Fix-point number to convert to integer
	--! \param a_fmt		Format of a
	--! \return				Integer number generated represented as std_logic_vector
	--! \see 				FixRound_t
	--! \see				cl_fix_ceil()
	--! \see				cl_fix_floor()
	--! \see				cl_fix_fix()
	function cl_fix_round (	a			: std_logic_vector; 
							a_fmt		: FixFormat_t) 
							return std_logic_vector;

	--! \brief				Check whether a fix-point number can be represented in a given format without clippling/saturation
	--! \param a			Fix-point number to check if it is reprensentable 
	--! \param a_fmt		Format of a
	--! \param result_fmt	Format to check whether the number can be represented in
	--! \param round		Rounding mode
	--! \return				True = a can be represented in result_fmt\n
	--!						False = a cannot be represented in result_fmt
	--! \see 				FixRound_t
	function cl_fix_in_range (	a			: std_logic_vector; 
								a_fmt		: FixFormat_t; 
								result_fmt	: FixFormat_t; 
								round		: FixRound_t	:= Trunc_s) 
								return boolean;
		
	-----------------------------------------------------------------------------------------------
	-- Math Functions
	-----------------------------------------------------------------------------------------------	
	--! \brief				Get absolute value of a fix-point number
	--! \param a			Fix-point number to get absolute value from
	--! \param a_fmt		Format of a
	--! \param result_fmt	Format of the absolute value returned
	--! \param round		Rounding mode
	--! \param saturate		Saturation mode
	--! \return				Absolute value of a
	--! \note				One additional integer bit is required to represent the absolute value of the most negative
	--!						value representable in signed fix-point formats
	--! \see 				FixRound_t
	--! \see				FixSaturate_t
	--! \see				cl_fix_sabs()
	function cl_fix_abs (	a			: std_logic_vector; 
							a_fmt		: FixFormat_t; 
							result_fmt	: FixFormat_t; 
							round		: FixRound_t	:= Trunc_s; 
							saturate	: FixSaturate_t := Warn_s) 
							return std_logic_vector;

	--!	\brief				Get simple absolute value of fix-point number 
	--! \details			This function delivery optimized timing and resouce usage compared to \link cl_fix_abs \endlink on the
	--!						cost of an additional error on the result (max. 1 LSB).
	--! \param a			Fix-point number to get absolute value from
	--! \param a_fmt		Format of a
	--! \param result_fmt	Format of the absolute value returned
	--! \param round		Rounding mode
	--! \param saturate		Saturation mode
	--! \return				Absolute value of a
	--! \note 				If a is negative, this function leads to an error of one LSB.\n
	--! \note				This function is a resource saving but less precise implementation of cl_fix_abs()
	--! \note				No additional integer bit is required for any input value
	--! \see 				FixRound_t
	--! \see				FixSaturate_t
	--! \see				cl_fix_abs()
	function cl_fix_sabs (	a			: std_logic_vector; 
							a_fmt		: FixFormat_t; 
							result_fmt	: FixFormat_t; 
							round		: FixRound_t	:= Trunc_s; 
							saturate	: FixSaturate_t := Warn_s) 
							return std_logic_vector;
		
	--! \brief				Negate a fix-point number
	--! \details			Negate a when enable = '1'
	--! \param a			Fix-point number to negate
	--! \param a_fmt		Format of a
	--! \param enable		Enable negation\n
	--!						'1' result = -a\n
	--!						'0' result = +a
	--! \param result_fmt	Format of the result
	--! \param round		Rounding mode
	--! \param saturate		Saturation mode
	--! \return				Negated (or not if enable = '0') a output
	--! \note				One additional integer bit is required to represent the negated value of the most negative
	--!						value representable in signed fix-point formats	
	--! \see 				FixRound_t
	--! \see				FixSaturate_t
	--! \see				cl_fix_sneg()	
	function cl_fix_neg (	a			: std_logic_vector; 
							a_fmt		: FixFormat_t; 
							enable		: std_logic		:= '1';
							result_fmt	: FixFormat_t; 
							round		: FixRound_t	:= Trunc_s; 
							saturate	: FixSaturate_t := Warn_s) 
							return std_logic_vector;
		
	--! \brief				Simple negate a fix-point number
	--! \details			Negate a when enable = '1'\n
	--! 					This function delivery optimized timing and resouce usage compared to \link cl_fix_neg \endlink on the
	--!						cost of an additional error on the result (max. 1 LSB).	
	--! \param a			Fix-point number to negate
	--! \param a_fmt		Format of a
	--! \param enable		Enable negation\n
	--!						'1' result = -a\n
	--!						'0' result = +a
	--! \param result_fmt	Format of the result
	--! \param round		Rounding mode
	--! \param saturate		Saturation mode
	--! \return				Negated (or not if enable = '0') a output
	--! \note 				This function leads to an error of one LSB.\n
	--! \note				This function is a resource saving but less precise implementation of cl_fix_neg()	
	--! \note				No additional integer bit is required for any input value
	--! \see 				FixRound_t
	--! \see				FixSaturate_t
	--! \see				cl_fix_neg()			
	function cl_fix_sneg (	a			: std_logic_vector; 
							a_fmt		: FixFormat_t; 
							enable		: std_logic		:= '1';
							result_fmt	: FixFormat_t; 
							round		: FixRound_t	:= Trunc_s; 
							saturate	: FixSaturate_t := Warn_s) 
							return std_logic_vector;

	--! \brief				Add two fix-point numbers (a + b)
	--! \details			The calculation is executed with inifinite precision and then rounded to the format
	--!						of the result.
	--!	\param a			Adder input a (addend)
	--! \param a_fmt		Format of a
	--! \param b			Adder input b (addend)
	--! \param b_fmt		Format of b
	--! \param result_fmt	Format of the result
	--! \param round		Rounding mode
	--! \param saturate		Saturation mode
	--! \return				Adder result (sum)
	--! \see 				FixRound_t
	--! \see				FixSaturate_t
	function cl_fix_add (	a			: std_logic_vector; 
							a_fmt		: FixFormat_t; 
							b			: std_logic_vector; 
							b_fmt		: FixFormat_t; 
							result_fmt	: FixFormat_t; 
							round		: FixRound_t	:= Trunc_s; 
							saturate	: FixSaturate_t := Warn_s) 
							return std_logic_vector;

	--! \brief				Subtract two fix-point numbers (a - b)
	--! \details			The calculation is executed with inifinite precision and then rounded to the format
	--!						of the result.
	--!	\param a			Subtractor input a (minuend)
	--! \param a_fmt		Format of a
	--! \param b			Subtractor input b (subtrahend)
	--! \param b_fmt		Format of b
	--! \param result_fmt	Format of the result
	--! \param round		Rounding mode
	--! \param saturate		Saturation mode
	--! \return				Subtractor result (difference)
	--! \see 				FixRound_t
	--! \see				FixSaturate_t
	function cl_fix_sub (	a			: std_logic_vector; 
							a_fmt		: FixFormat_t; 
							b			: std_logic_vector; 
							b_fmt		: FixFormat_t; 
							result_fmt	: FixFormat_t; 
							round		: FixRound_t	:= Trunc_s; 
							saturate	: FixSaturate_t := Warn_s) 
							return std_logic_vector;
		
	--! \brief				Adder/Subtractor for two fix-point numbers
	--! \details			The operation to be calculated can be selected via an input signal\n
	--!						The calculation is executed with inifinite precision and then rounded to the format
	--!						of the result.
	--! \param a			Input a
	--! \param a_fmt		Format of a
	--! \param b			Input b
	--! \param b_fmt		Format of b
	--! \param add			Operation select signal:\n
	--!						'1' = Addition\n
	--!						'0' = Subtraction
	--! \param result_fmt	Format of the result
	--! \param round		Rounding mode
	--! \param saturate		Saturation mode
	--! \return				Addition/Subtraction result
	--! \see 				FixRound_t
	--! \see				FixSaturate_t	
	function cl_fix_addsub (	a			: std_logic_vector; 
								a_fmt		: FixFormat_t; 
								b			: std_logic_vector; 
								b_fmt		: FixFormat_t; 
								add			: std_logic;
								result_fmt	: FixFormat_t; 
								round		: FixRound_t	:= Trunc_s; 
								saturate	: FixSaturate_t := Warn_s) 
								return std_logic_vector;

	--! \brief				Simple adder/subtrator for two fix-point numbers
	--! \details			The operation to be calculated can be selected via an input signal\n
	--!						The calculation is executed with inifinite precision and then rounded to the format
	--!						of the result.	
	--! 					This function delivery optimized timing and resouce usage compared to \link cl_fix_addsub \endlink on the
	--!						cost of an additional error on the result (max. 1 LSB).	
	--! \param a			Input a
	--! \param a_fmt		Format of a
	--! \param b			Input b
	--! \param b_fmt		Format of b
	--! \param add			Operation select signal:\n
	--!						'1' = Addition\n
	--!						'0' = Subtraction
	--! \param result_fmt	Format of the result
	--! \param round		Rounding mode
	--! \param saturate		Saturation mode
	--! \return				Addition/Subtraction result	
	--! \note 				This function leads to an error of one LSB if subtraction is selected.\n
	--! \note				This function is a resource saving but less precise implementation of cl_fix_addsub()		
	--! \see 				FixRound_t
	--! \see				FixSaturate_t		
	function cl_fix_saddsub (	a			: std_logic_vector; 
								a_fmt		: FixFormat_t; 
								b			: std_logic_vector; 
								b_fmt		: FixFormat_t; 
								add			: std_logic;
								result_fmt	: FixFormat_t; 
								round		: FixRound_t	:= Trunc_s; 
								saturate	: FixSaturate_t := Warn_s) 
								return std_logic_vector;
		
	--! \brief				Calculate the mean value of two fix-point numbers
	--! \details			The calculation is executed with inifinite precision and then rounded to the format
	--!						of the result.
	--! \param a			Input a
	--! \param a_fmt		Format of a
	--! \param b			Input b
	--! \param b_fmt		Format of b
	--! \param result_fmt	Format of the result
	--! \param round		Rounding mode
	--! \param saturate		Saturation mode
	--! \return				Mean value of a and b ((a+b)/2)
	--! \see 				FixRound_t
	--! \see				FixSaturate_t	
	function cl_fix_mean (	a			: std_logic_vector; 
							a_fmt		: FixFormat_t; 
							b			: std_logic_vector; 
							b_fmt		: FixFormat_t; 
							result_fmt	: FixFormat_t; 
							round		: FixRound_t	:= Trunc_s; 
							saturate	: FixSaturate_t := Warn_s) 
							return std_logic_vector;

	--! \brief				Calculate the mean value of two fix-point modulo numbers
	--! \details			Inputs are interpreted as angles or oder numbers with modulo property.\n
	--!						The calculation is executed with inifinite precision and then rounded to the format
	--!						of the result.
	--! \param a			Input a
	--! \param a_fmt		Format of a
	--! \param b			Input b
	--! \param b_fmt		Format of b
	--! \param precise		true = calculation is performed with full precision\n
	--!						false = modulo handling only takes into account the quadrants of a and b
	--! \param result_fmt	Format of the result
	--! \param round		Rounding mode
	--! \param saturate		Saturation mode
	--! \return				Mean value of a and b ((a+b)/2)
	--! \see 				FixRound_t
	--! \see				FixSaturate_t		
	function cl_fix_mean_angle (	a			: std_logic_vector; 
									a_fmt		: FixFormat_t; 
									b			: std_logic_vector; 
									b_fmt		: FixFormat_t; 
									precise		: boolean;
									result_fmt	: FixFormat_t; 
									round		: FixRound_t	:= Trunc_s; 
									saturate	: FixSaturate_t := Warn_s) 
									return std_logic_vector;
	--! \brief				Left shift of a fix-point number
	--! \details			Can be used to calculate 2^shift
	--! \param a			Input a
	--! \param a_fmt		Format of a
	--! \param shift		Number of bits to shift
	--! \param result_fmt	Format of the result
	--! \param round		Rounding mode
	--! \param saturate		Saturation mode
	--! \return				Result of the shift operation (a_fmt is used as format for the result)
	--! \see 				FixRound_t
	--! \see				FixSaturate_t	
	function cl_fix_shift (	a			: std_logic_vector; 
							a_fmt		: FixFormat_t; 
							shift		: integer;
							result_fmt	: FixFormat_t; 
							round		: FixRound_t	:= Trunc_s; 
							saturate	: FixSaturate_t := Warn_s) 
							return std_logic_vector;
		
	--! \brief				Multiplication of two fix-point numbers
	--! \details			The calculation is executed with inifinite precision and then rounded to the format
	--!						of the result.	
	--! \param a			Input a
	--! \param a_fmt		Format of a
	--! \param b			Input b
	--! \param b_fmt		Format of b	
	--! \param result_fmt	Format of the result	
	--! \param round		Rounding mode
	--! \param saturate		Saturation mode
	--! \return				Result of the multiplication
	--! \see 				FixRound_t
	--! \see				FixSaturate_t		
	function cl_fix_mult (	a			: std_logic_vector; 
							a_fmt		: FixFormat_t; 
							b			: std_logic_vector; 
							b_fmt		: FixFormat_t; 
							result_fmt	: FixFormat_t; 
							round		: FixRound_t	:= Trunc_s; 
							saturate	: FixSaturate_t := Warn_s) 
							return std_logic_vector;
							
	--! \brief				Compare two fixed point numbers (the format can be different)
	--! \param comparison	Type of the comparison ("a=b", "a<b", "a>b", "a<=b", "a>=b", "a!=b")
	--! \param a			Input A
	--! \param aFmt			Format of input A
	--! \param b 			Input B
	--! \param bFmt			Format of input B
	--! \return				Result of comparison 
	function cl_fix_compare(	comparison	: string;
								a			: std_logic_vector;
								aFmt		: FixFormat_t;
								b			: std_logic_vector;
								bFmt		: FixFormat_t) return boolean;							
		
end package;

---------------------------------------------------------------------------------------------------
-- Package Body
---------------------------------------------------------------------------------------------------
--! \brief Package Body
package body en_cl_fix_pkg is

	-----------------------------------------------------------------------------------------------
	-- Internally used constants
	-----------------------------------------------------------------------------------------------
	subtype HexCharacter_t is string (1 to 16);
	constant HexCharacter_c : HexCharacter_t := "0123456789ABCDEF";
	
	type StdLogicCharacter_t is array (natural range <>) of character;
	constant StdLogicCharacter_c : StdLogicCharacter_t (0 to 8) := 
		('U', 'X', '0', '1', 'Z', 'W', 'L', 'H', '-');
		
	-----------------------------------------------------------------------------------------------
	-- Internally used functions
	-----------------------------------------------------------------------------------------------
	
	-----------------------------------------------------------------------------------------------	
	--! max implementation
	function max (	a, b 	: integer) 
					return integer is
	begin
		if a >= b then
			return a;
		else
			return b;
		end if;
	end;
	
	-----------------------------------------------------------------------------------------------	
	--! min implementation	
	function min (	a, b 	: integer) 
					return integer is
	begin
		if a <= b then
			return a;
		else
			return b;
		end if;
	end;
	
	-----------------------------------------------------------------------------------------------	
	--! to01 implementation	
	function to01 (	sl 	: std_logic) 
					return std_logic is
		variable result_v : std_logic;
	begin
		if sl = '1' or sl = 'H' then
			result_v := '1';
		else
			result_v := '0';
		end if;
		return result_v;
	end;
	
	-----------------------------------------------------------------------------------------------	
	--! toInteger implementation		
	function toInteger (	bool 	: boolean) 
							return integer is
	begin
		if bool then
			return 1;
		else
			return 0;
		end if;
	end;

	-----------------------------------------------------------------------------------------------	
	--! string_find_next_match implementation (for character)	
	function string_find_next_match(	Str			: string;	
										Char		: character;
										StartIdx	: natural)
										return integer is
		variable CurrentIdx_v		: integer := StartIdx;
		variable Match_v			: boolean := false;
		variable MatchIdx_v			: integer := -1;
	begin
		-- Checks
		assert StartIdx <= Str'high and StartIdx >= Str'low report "string_find_next_match: StartIdx out of range" severity error;
		
		-- Implementation
		while (not Match_v) and (CurrentIdx_v <= Str'high) loop
			if Str(CurrentIdx_v) = Char then
				Match_v 	:= true;
				MatchIdx_v 	:= CurrentIdx_v;
			end if;
			CurrentIdx_v := CurrentIdx_v + 1;
		end loop;
		return MatchIdx_v;
	end function;

	-----------------------------------------------------------------------------------------------	
	--! string_find_next_match implementation (for string)	
	function string_find_next_match(	Str			: string;
										Pattern		: string;
										StartIdx	: natural)
											return integer is
		variable CurrentIdx_v		: integer := StartIdx;
		variable Match_v			: boolean := false;
		variable MatchIdx_v			: integer := -1;											
	begin
		-- Checks
		assert StartIdx <= Str'high and StartIdx >= Str'low report "string_find_next_match: StartIdx out of range" severity error;
		
		-- Implementation
		while (not Match_v) and (CurrentIdx_v-1 <= Str'length-Pattern'length) loop
			Match_v 	:= true;
			for Idx in 1 to Pattern'length loop
				if Str(CurrentIdx_v+Idx-1) /= Pattern(Idx) then
					Match_v := false;
					exit;
				end if;
			end loop;
			if Match_v then
				MatchIdx_v := CurrentIdx_v;
			end if;
			CurrentIdx_v := CurrentIdx_v + 1;
		end loop;
		return MatchIdx_v;
	end function;	
	
	-----------------------------------------------------------------------------------------------	
	--! string_parse_boolean implementation		
	function string_parse_boolean(	Str			: string;
									StartIdx	: natural)
									return boolean is
			variable TrueIdx_v	: integer;
			variable FalseIdx_v	: integer;
		begin
			-- Checks
			assert StartIdx <= Str'high and StartIdx >= Str'low report "en_cl_string_parse_boolean: StartIdx out of range" severity error;
			
			-- Implementation
			TrueIdx_v 	:= string_find_next_match(Str, "true", StartIdx);
			FalseIdx_v	:= string_find_next_match(Str, "false", StartIdx);
			if TrueIdx_v = -1 then
				if FalseIdx_v = -1 then
					report "string_parse_boolean: no boolean string found" severity error;
					return false;
				else
					return false;
				end if;
			elsif FalseIdx_v = -1 then
				return true;
			else
				return (TrueIdx_v < FalseIdx_v);
			end if;	
	end function;	
	
	-----------------------------------------------------------------------------------------------	
	--! string_int_from_char implementation	
	function string_int_from_char(	Char : character) 
											return integer is
	begin
		case Char is
			when '0'	=> return 0;
			when '1'	=> return 1;
			when '2'	=> return 2;
			when '3'	=> return 3;
			when '4' 	=> return 4;
			when '5'	=> return 5;
			when '6' 	=> return 6;
			when '7'	=> return 7;
			when '8'	=> return 8;
			when '9'	=> return 9;
			when others	=> return -1;
		end case;
		return 0;
	end function;
	
	-----------------------------------------------------------------------------------------------	
	--! string_char_is_numeric implementation
	function string_char_is_numeric(	Char : character)
											return boolean is
	begin
		return string_int_from_char(Char) /= -1;
	end function;	
	
	-----------------------------------------------------------------------------------------------	
	--! string_parse_int implementation		
	function string_parse_int(	Str			: string;
								StartIdx	: natural)
								return integer is
		variable CurrentIdx_v		: integer	:= StartIdx;
		variable IsNegative_v		: boolean	:= false;
		variable AbsoluteVal_v		: integer	:= 0;
	begin
		-- Checks
		assert StartIdx <= Str'high and StartIdx >= Str'low report "string_parse_int: StartIdx out of range" severity error;
		
		-- remove leading spaces
		while Str(CurrentIdx_v) = ' ' loop
			CurrentIdx_v := CurrentIdx_v + 1;
		end loop;
		
		-- Detect negative numbers
		if Str(CurrentIdx_v) = '-' then
			IsNegative_v := true;
			CurrentIdx_v := CurrentIdx_v + 1;
		end if;
		
		-- Parse absolute value
		while (CurrentIdx_v <= Str'high) loop
			if not string_char_is_numeric(Str(CurrentIdx_v)) then
				CurrentIdx_v := Str'high+1;
			else
				AbsoluteVal_v := AbsoluteVal_v * 10 + string_int_from_char(Str(CurrentIdx_v));
				CurrentIdx_v := CurrentIdx_v + 1;
			end if;
		end loop;
		
		-- Return number with correct sign
		if IsNegative_v then
			return -AbsoluteVal_v;
		else
			return AbsoluteVal_v;
		end if;		
	end function;	

	-----------------------------------------------------------------------------------------------	
	--! toString implementation			
	function toString (value : std_logic_vector) return string is
		variable s			: string (1 to value'length);
		variable value_i	: std_logic_vector (value'length-1 downto 0);
	begin
		value_i := value;
		for ptr in 1 to value'length loop
			s (ptr) := StdLogicCharacter_c (std_logic'pos (value_i (value'length-ptr)));
		end loop;
		return s;
	end;
	
	-----------------------------------------------------------------------------------------------	
	--! toHexString implementation			
	function toHexString (value : std_logic_vector) return string is
		variable s			: string (1 to (value'length-1)/4+1);
		variable value_i	: bit_vector ((value'length-1)/4*4+3 downto 0);
	begin
		value_i := (others => '0');
		value_i (value'length-1 downto 0) := to_bitvector (value);
		for ptr in 1 to s'length loop
			s (ptr) := HexCharacter_c (to_integer ('0' & unsigned (to_stdlogicvector (
				value_i ((s'length-ptr)*4+3 downto (s'length-ptr)*4)))+1));
		end loop;
		return s;
	end;	
	
	-----------------------------------------------------------------------------------------------
	-- Public Functions
	-----------------------------------------------------------------------------------------------	
	
	-----------------------------------------------------------------------------------------------	
	--! cl_fix_format implementation	
	function cl_fix_format (	signed 		: boolean;
								intBits		: integer;
								fracBits	: integer) 
								return FixFormat_t is
		variable result_v : FixFormat_t;
	begin
		assert intBits + fracBits >= 1
			report "cl_fix_format : The sum of 'intBits' and 'fracBits' must be at least 1!"
			severity failure;

		result_v.Signed := signed;
		result_v.IntBits := intBits;
		result_v.FracBits := fracBits;
		return result_v;
	end;
	
	-----------------------------------------------------------------------------------------------	
	--! cl_fix_width implementation	
	function cl_fix_width (	fmt 	: FixFormat_t) 
							return positive is
	begin
		assert (fmt.IntBits+fmt.FracBits) > 0
			report "cl_fix_width : The sum of 'IntBits' and 'FracBits' must be at least 1!"
			severity failure;

		return toInteger(fmt.Signed)+fmt.IntBits+fmt.FracBits;
	end;
	
	-----------------------------------------------------------------------------------------------	
	--! cl_fix_string_from_format implementation	
	function cl_fix_string_from_format (	fmt 	: FixFormat_t) 
											return string is
	begin
		return "(" & boolean'image(fmt.Signed) & "," & integer'image(fmt.IntBits) & "," & integer'image(fmt.FracBits) & ")";
	end;
	
	-----------------------------------------------------------------------------------------------	
	--! cl_fix_format_from_string Implementation
	function cl_fix_format_from_string(	Str	: string) 
										return FixFormat_t is
		variable Format_v 	: FixFormat_t;
		variable Index_v	: integer;
	begin
		-- Parse Format
		Index_v := Str'low;
		Index_v := string_find_next_match(Str, '(', Index_v);
		assert Index_v > 0 
			report "cl_fix_string_from_format: wrong Format, missing '('" 
			severity error;
		Format_v.Signed := string_parse_boolean(Str, Index_v+1);
		Index_v := string_find_next_match(Str, ',', Index_v+1);
		assert Index_v > 0 
			report "cl_fix_string_from_format: wrong Format, missing ',' between IsSigned and IntBits " 
			severity error;
		Format_v.IntBits := string_parse_int(Str, Index_v+1);
		Index_v := string_find_next_match(Str, ',', Index_v+1);
		assert Index_v > 0 
			report "cl_fix_string_from_format: wrong Format, missing ',' between IntBits and FracBits " 
			severity error;
		Format_v.FracBits := string_parse_int(Str, Index_v+1);
		Index_v := string_find_next_match(Str, ')', Index_v+1);
		assert Index_v > 0 
			report "cl_fix_string_from_format: wrong Format, missing ')'" 
			severity error;	
		return Format_v;
	end function;	
	
	-----------------------------------------------------------------------------------------------	
	--! cl_fix_zero_value implementation
	function cl_fix_zero_value (	fmt 	: FixFormat_t) 
									return std_logic_vector is
		variable result_v : std_logic_vector (cl_fix_width (fmt)-1 downto 0);
	begin
		result_v := (others => '0');
		return result_v;
	end;
	
	-----------------------------------------------------------------------------------------------	
	--! cl_fix_max_value implementation	
	function cl_fix_max_value (	fmt 	: FixFormat_t) 
								return std_logic_vector is
		variable result_v : std_logic_vector (cl_fix_width (fmt)-1 downto 0);
	begin
		result_v := (others => '1');
		if fmt.Signed then
			result_v (result_v'high) := '0';
		end if;
		return result_v;
	end;
	
	-----------------------------------------------------------------------------------------------	
	--! cl_fix_max_value implementation		
	function cl_fix_min_value (	fmt : FixFormat_t) 
								return std_logic_vector is 
		variable result_v : std_logic_vector (cl_fix_width (fmt)-1 downto 0);
	begin
		if fmt.Signed then
			result_v := (others => '0');
			result_v(result_v'left) := '1';
		else
			result_v := (others => '0');
		end if;
		return result_v;
	end;
	
	-----------------------------------------------------------------------------------------------	
	--! cl_fix_max_real	implementation		
	function cl_fix_max_real(	fmt 	: FixFormat_t)
								return real is
		variable Range_v, Lsb_v : real;
	begin
<<<<<<< HEAD
		if fmt.IntBits >= 0 then
			Range_v := 2.0**real(fmt.IntBits);
		else
			Range_v := 1.0/(2.0**real(-fmt.IntBits));
		end if;
		if fmt.FracBits >= 0 then
			Lsb_v := 1.0/(2.0**real(fmt.FracBits));
		else
			Lsb_v := 2.0**real(-fmt.FracBits);
		end if;		
=======
		Range_v := 2.0**fmt.IntBits;
		Lsb_v := 2.0**(-fmt.FracBits);
>>>>>>> 8a9ce096
		return Range_v-Lsb_v;
	end function;
		
	-----------------------------------------------------------------------------------------------	
	--! cl_fix_min_real implementation		
	function cl_fix_min_real(	fmt 	: FixFormat_t)
								return real is
		variable Range_v : real;
	begin
		if fmt.Signed then
<<<<<<< HEAD
			if fmt.IntBits >= 0 then
				Range_v := 2.0**real(fmt.IntBits);
			else
				Range_v := 1.0/(2.0**real(-fmt.IntBits));
			end if;
=======
			Range_v := 2.0**fmt.IntBits;
>>>>>>> 8a9ce096
			return -Range_v;
		else
			return 0.0;
		end if;
	end function;
	
	-----------------------------------------------------------------------------------------------	
	--! cl_fix_sign implementation		
	function cl_fix_sign (	a 		: std_logic_vector; 
							a_fmt 	: FixFormat_t) 
							return std_logic is
		variable a_v : std_logic_vector (a'length-1 downto 0);
	begin
		a_v := a;
		if a_fmt.Signed then
			return a_v (a_v'high);
		else
			return '0';
		end if;
	end;
	
	-----------------------------------------------------------------------------------------------	
	--! cl_fix_int implementation		
	function cl_fix_int (	a 		: std_logic_vector; 
							a_fmt 	: FixFormat_t) 
			return std_logic_vector is
		variable a_v		: std_logic_vector (a'length-1 downto 0);
		variable result_v	: std_logic_vector (max (1, a_fmt.IntBits)-1 downto 0);
	begin
		a_v := a;
		result_v := (others => '0');
		if a_fmt.IntBits > 0 then
			if a_fmt.FracBits >= 0 then
				result_v (a_fmt.IntBits-1 downto 0) :=
					a_v (a_fmt.IntBits+a_fmt.FracBits-1 downto a_fmt.FracBits);
			else
				result_v (a_fmt.IntBits-1 downto -a_fmt.FracBits) :=
					a_v (a_fmt.IntBits-1 downto -a_fmt.FracBits);
			end if;
		end if;
		return result_v;
	end;
	
	-----------------------------------------------------------------------------------------------	
	--! cl_fix_frac implementation		
	function cl_fix_frac (	a 		: std_logic_vector; 
							a_fmt 	: FixFormat_t) 
			return std_logic_vector is
		variable a_v		: std_logic_vector (a'length-1 downto 0);
		variable result_v	: std_logic_vector (max (1, a_fmt.FracBits)-1 downto 0);
	begin
		a_v := a;
		result_v := (others => '0');
		if a_fmt.FracBits > 0 then
			if a_fmt.IntBits >= 0 then
				result_v (a_fmt.FracBits-1 downto 0) :=
					a_v (a_fmt.FracBits-1 downto 0);
			else
				result_v (a_fmt.FracBits+a_fmt.IntBits-1 downto 0) :=
					a_v (a_fmt.FracBits+a_fmt.IntBits-1 downto 0);
			end if;
		end if;
		return result_v;
	end;
	
	-----------------------------------------------------------------------------------------------	
	--! cl_fix_combine implementation		
	function cl_fix_combine (	sign		: std_logic; 
								int			: std_logic_vector; 
								frac		: std_logic_vector;
								result_fmt	: FixFormat_t) 
								return std_logic_vector is
		variable int_v : std_logic_vector (int'length-1 downto 0);
		variable frac_v : std_logic_vector (frac'length-1 downto 0);
		variable result_v : std_logic_vector (cl_fix_width (result_fmt)-1 downto 0);
	begin
		int_v := int;
		frac_v := frac;
		result_v := (others => '0');
		if result_fmt.Signed then
			if result_fmt.IntBits > 0 then
				if result_fmt.FracBits > 0 then
					result_v := sign & int_v (result_fmt.IntBits-1 downto 0) & 
						frac_v (result_fmt.FracBits-1 downto 0);
				else
					result_v := sign & int_v (result_fmt.IntBits-1 downto -result_fmt.FracBits);
				end if;
			else
				result_v := sign & frac_v (result_fmt.FracBits+result_fmt.IntBits-1 downto 0);
			end if;
		else
			assert sign = '0'
				report "cl_fix_combine : sign may not be set for an unsigned format!"
				severity failure;
			if result_fmt.IntBits > 0 then
				if result_fmt.FracBits > 0 then
					result_v := int_v (result_fmt.IntBits-1 downto 0) & 
						frac_v (result_fmt.FracBits-1 downto 0);
				else
					result_v := int_v (result_fmt.IntBits-1 downto -result_fmt.FracBits);
				end if;
			else
				result_v := frac_v (result_fmt.FracBits+result_fmt.IntBits-1 downto 0);
			end if;
		end if;
		return result_v;
	end;
	
	-----------------------------------------------------------------------------------------------	
	--! cl_fix_get_msb implementation	
	function cl_fix_get_msb (	a		: std_logic_vector;
								a_fmt	: FixFormat_t;
								index	: natural) 
								return std_logic is
	begin
		return a (a'high-index);
	end;
	
	-----------------------------------------------------------------------------------------------	
	--! cl_fix_get_lsb implementation		
	function cl_fix_get_lsb (	a		: std_logic_vector;
								a_fmt	: FixFormat_t;
								index	: natural) 
								return std_logic is
	begin
		return a (index);
	end;
	
	-----------------------------------------------------------------------------------------------	
	--! cl_fix_set_msb implementation		
	function cl_fix_set_msb (	a			: std_logic_vector; 
								a_fmt		: FixFormat_t; 
								index		: natural;
								value		: std_logic) 
								return std_logic_vector is
		variable a_v : std_logic_vector (a'length-1 downto 0);
	begin
		a_v := a;
		a_v (a_v'high-index) := value;
		return a_v;
	end;
	
	-----------------------------------------------------------------------------------------------	
	--! cl_fix_set_lsb implementation			
	function cl_fix_set_lsb (	a			: std_logic_vector; 
								a_fmt		: FixFormat_t; 
								index		: natural;
								value		: std_logic) 
								return std_logic_vector is
		variable a_v : std_logic_vector (a'length-1 downto 0);
	begin
		a_v := a;
		a_v (index) := value;
		return a_v;
	end;

	-----------------------------------------------------------------------------------------------	
	--! cl_fix_from_int implementation	
	function cl_fix_from_int (	a			: integer; 
								result_fmt	: FixFormat_t; 
								saturate	: FixSaturate_t := SatWarn_s) 
								return std_logic_vector is
		variable a_v		: integer;
		variable result_v	: std_logic_vector (cl_fix_width (result_fmt)-1 downto 0);
	begin
		result_v := (others => '0');
		a_v := a;
		if result_fmt.Signed then
			assert not ((saturate = Warn_s or saturate = SatWarn_s) and 
					(a_v >= 2**result_fmt.IntBits or a_v < -2**result_fmt.IntBits))
				report "cl_fix_from_int : Saturation Warning!" 
				severity warning;
			if saturate = Sat_s or saturate = SatWarn_s then
				a_v := max (min (a_v, 2**result_fmt.IntBits-1), -2**result_fmt.IntBits);
			end if;
			result_v (result_v'high downto result_fmt.FracBits) := 
				std_logic_vector (to_signed (a_v, result_fmt.IntBits+1));
		else
			assert not ((saturate = Warn_s or saturate = SatWarn_s) and (a_v >= 2**result_fmt.IntBits or a_v < 0))
				report "cl_fix_from_int : Saturation Warning!" 
				severity warning;
			if saturate = Sat_s or saturate = SatWarn_s then
				a_v := max (min (a_v, 2**result_fmt.IntBits-1), 0);
			end if;
			result_v (result_v'high downto result_fmt.FracBits) := 
				std_logic_vector(to_unsigned (a_v, result_fmt.IntBits));
		end if;
		return result_v;
	end;
	
	-----------------------------------------------------------------------------------------------	
	--! cl_fix_to_int implementation		
	function cl_fix_to_int (	a 		: std_logic_vector; 
								a_fmt 	: FixFormat_t) 
								return integer is
		variable a_v : std_logic_vector (a'length-1 downto 0);
	begin
		a_v := a;
		-- TODO: range check on a!
		if a_fmt.Signed then
			if a_fmt.IntBits > 0 then
				if a_fmt.FracBits >= 0 then
					return to_integer (signed (a_v (a_v'high downto a_fmt.FracBits)));
				else
					return to_integer (signed (a_v)) * 2**(-a_fmt.FracBits);
				end if;
			else
				return 0;
			end if;
		else
			if a_fmt.IntBits > 0 then
				if a_fmt.FracBits >= 0 then
					return to_integer (unsigned (a_v (a_v'high downto a_fmt.FracBits)));
				else
					return to_integer (unsigned (a_v)) * 2**(-a_fmt.FracBits);
				end if;
			else
				return 0;
			end if;
		end if;
	end;
	
	-----------------------------------------------------------------------------------------------	
	--! cl_fix_from_real implementation	
	function cl_fix_from_real (	a			: real; 
								result_fmt	: FixFormat_t;
								saturate	: FixSaturate_t := SatWarn_s) 
								return std_logic_vector is
<<<<<<< HEAD
		constant TempFmt_c 	: FixFormat_t := 
			(
				Signed		=> result_fmt.Signed,
				IntBits		=> result_fmt.IntBits+result_fmt.FracBits, 
				FracBits	=> 0
			);
		constant Fmt31Bits_c 	: FixFormat_t := 
			(
				Signed		=> result_fmt.Signed,
				IntBits		=> result_fmt.IntBits,
				FracBits	=> 31-toInteger(result_fmt.Signed)-result_fmt.IntBits
			);
		constant Appendix31Bits_c	: std_logic_vector(cl_fix_width(result_fmt)-31-1 downto 0) := (others => '0');
		variable temp_v : integer;
		variable frac_v : real;
		variable ASat_v : real; 
	begin
		-- In this case, the conversion can be done with full precision
		if (result_fmt.IntBits + result_fmt.FracBits <= 31) then
			-- Limit
			if a > cl_fix_max_real(result_fmt) then	
				ASat_v := cl_fix_max_real(result_fmt);
			elsif a < cl_fix_min_real(result_fmt) then
				ASat_v := cl_fix_min_real(result_fmt);
			else
				ASat_v := a;
			end if;		
			-- Convert to fixed
			temp_v := integer (ASat_v * 2.0**real(result_fmt.FracBits));	-- as, 
			if result_fmt.Signed then
				return std_logic_vector(to_signed(temp_v, cl_fix_width(result_fmt)));
			else
				return std_logic_vector(to_unsigned(temp_v, cl_fix_width(result_fmt)));
			end if;
		-- In this case, the higher 31 bits are converted correctly and the lower bits are filled with zeros
		-- ... this is not precise but at least roughly correct.
=======
		constant ChunkSize_c	: positive := 30;
		constant ChunkCount_c	: positive := (cl_fix_width(result_fmt) + ChunkSize_c - 1)/ChunkSize_c;
		variable ASat_v 		: real;
		variable Chunk_v		: std_logic_vector(ChunkSize_c-1 downto 0);
		variable Result_v		: std_logic_vector(ChunkSize_c*ChunkCount_c-1 downto 0);
	begin
		-- Limit
		if a > cl_fix_max_real(result_fmt) then	
			ASat_v := cl_fix_max_real(result_fmt);
		elsif a < cl_fix_min_real(result_fmt) then
			ASat_v := cl_fix_min_real(result_fmt);
>>>>>>> 8a9ce096
		else
			ASat_v := a;
		end if;
		
		-- Rescale to appropriate fractional bits
		ASat_v := round(ASat_v * 2.0**(result_fmt.FracBits));
		
		-- Convert to fixed-point in chunks
		for i in 0 to ChunkCount_c-1 loop
			Chunk_v := std_logic_vector(to_unsigned(integer(ASat_v mod 2.0**ChunkSize_c), ChunkSize_c));
			Result_v((i+1)*ChunkSize_c-1 downto i*ChunkSize_c) := Chunk_v;
			ASat_v := floor(ASat_v/2.0**ChunkSize_c);
		end loop;
		
		return Result_v(cl_fix_width(result_fmt)-1 downto 0);
	end;
	
	-----------------------------------------------------------------------------------------------	
	--! cl_fix_to_real implementation		
	function cl_fix_to_real (	a 		: std_logic_vector; 
								a_fmt 	: FixFormat_t) 
								return real is
		constant ABits_c		: positive := cl_fix_width(a_fmt);
		constant ChunkSize_c	: positive := 30;
		constant ChunkCount_c	: positive := (ABits_c + ChunkSize_c - 1)/ChunkSize_c;
		variable a_v			: std_logic_vector(a'length-1 downto 0);
		variable Correction_v	: real := 0.0;
		variable apad_v			: unsigned(ChunkSize_c*ChunkCount_c-1 downto 0);
		variable Chunk_v		: unsigned(ChunkSize_c-1 downto 0);
		variable result_v		: real := 0.0;
	begin
		-- Enforce 'downto' bit order
		a_v := a;
		
		-- Handle sign bit
		if a_fmt.Signed and a_v(ABits_c-1) = '1' then
			a_v(ABits_c-1) := '0'; -- Clear sign bit.
			Correction_v := -2.0**(ABits_c-1 - a_fmt.FracBits); -- Remember its weight.
		end if;
		
		-- Resize to an integer number of chunks
		apad_v := resize(unsigned(a_v), ChunkSize_c*ChunkCount_c);
		
		-- Convert to real in chunks
		for i in ChunkCount_c-1 downto 0 loop
			result_v := result_v * 2.0**ChunkSize_c; -- Shift to next chunk.
			Chunk_v := apad_v((i+1)*ChunkSize_c-1 downto i*ChunkSize_c);
			result_v := result_v + real(to_integer(Chunk_v)) * 2.0**(-a_fmt.FracBits);
		end loop;
		
		-- Add sign bit contribution
		result_v := result_v + Correction_v;
		
		return result_v;
	end;
	
	-----------------------------------------------------------------------------------------------	
	--! cl_fix_from_bin implementation	
	function cl_fix_from_bin (	a			: string; 
								result_fmt	: FixFormat_t) 
								return std_logic_vector is
		variable a_v : string (1 to a'length);
		variable result_v : std_logic_vector (a'length-1 downto 0);
		variable pos_v : natural;
	begin
		a_v := a;
		pos_v := a'length;
		for i in 1 to a'length loop
			case a_v (i) is
			when '0' =>
				pos_v := pos_v - 1;
				result_v (pos_v) := '0';
			when '1' =>
				pos_v := pos_v - 1;
				result_v (pos_v) := '1';
			when 'b' | 'B'  =>
				if i = 2 and a_v (1) = '0' then
					pos_v := a'length;
				end if;
			when '_' =>
			when others =>
				report "cl_fix_from_bin : Illegal character in binary string!" 
					severity error;
			end case;
		end loop;
		assert a'length-pos_v = cl_fix_width (result_fmt);
			report "cl_fix_from_bin : The binary string doesn't have the correct length!" 
			severity error;
		return result_v (a'length-1 downto pos_v);
	end;
	
	-----------------------------------------------------------------------------------------------	
	--! cl_fix_to_bin implementation		
	function cl_fix_to_bin (	a			: std_logic_vector; 
								a_fmt		: FixFormat_t) 
								return string is
	begin
		return toString(a);
	end;
	
	-----------------------------------------------------------------------------------------------	
	--! cl_fix_from_hex implementation		
	function cl_fix_from_hex (	a			: string; 
								result_fmt	: FixFormat_t) 
								return std_logic_vector is
		constant ResultWidth_c : positive := cl_fix_width (result_fmt);
		variable a_v : string (1 to a'length);
		variable result_v : std_logic_vector (a'length*4-1 downto 0);
		variable pos_v : natural;
	begin
		a_v := a;
		pos_v := a'length;
		for i in 1 to a_v'length loop
			case a_v (i) is
			when '0'		=> result_v (pos_v*4+3 downto pos_v*4) := "0000"; pos_v := pos_v - 1;
			when '1'		=> result_v (pos_v*4+3 downto pos_v*4) := "0001"; pos_v := pos_v - 1;
			when '2'		=> result_v (pos_v*4+3 downto pos_v*4) := "0010"; pos_v := pos_v - 1;
			when '3'		=> result_v (pos_v*4+3 downto pos_v*4) := "0011"; pos_v := pos_v - 1;
			when '4'		=> result_v (pos_v*4+3 downto pos_v*4) := "0100"; pos_v := pos_v - 1;
			when '5'		=> result_v (pos_v*4+3 downto pos_v*4) := "0101"; pos_v := pos_v - 1;
			when '6'		=> result_v (pos_v*4+3 downto pos_v*4) := "0110"; pos_v := pos_v - 1;
			when '7'		=> result_v (pos_v*4+3 downto pos_v*4) := "0111"; pos_v := pos_v - 1;
			when '8'		=> result_v (pos_v*4+3 downto pos_v*4) := "1000"; pos_v := pos_v - 1;
			when '9'		=> result_v (pos_v*4+3 downto pos_v*4) := "1001"; pos_v := pos_v - 1;
			when 'a' | 'A'	=> result_v (pos_v*4+3 downto pos_v*4) := "1010"; pos_v := pos_v - 1;
			when 'b' | 'B'	=> result_v (pos_v*4+3 downto pos_v*4) := "1011"; pos_v := pos_v - 1;
			when 'c' | 'C'	=> result_v (pos_v*4+3 downto pos_v*4) := "1100"; pos_v := pos_v - 1;
			when 'd' | 'D'	=> result_v (pos_v*4+3 downto pos_v*4) := "1101"; pos_v := pos_v - 1;
			when 'e' | 'E'	=> result_v (pos_v*4+3 downto pos_v*4) := "1110"; pos_v := pos_v - 1;
			when 'f' | 'F'	=> result_v (pos_v*4+3 downto pos_v*4) := "1111"; pos_v := pos_v - 1;
			when 'x' | 'X'  =>
				if i = 2 and a_v (1) = '0' then
					pos_v := a'length;
				end if;
			when '_' =>
			when others =>
				report "cl_fix_from_hex : Illegal character in hexadecimal string!" 
					severity error;
			end case;
		end loop;
		assert 4*(a'length-pos_v) >= ResultWidth_c and 4*(a'length-pos_v-1) < ResultWidth_c;
			report "cl_fix_from_hex : The hexadecimal string doesn't have the correct length!" 
			severity error;
		if ResultWidth_c/4*4 < ResultWidth_c then
			assert unsigned (result_v (a'length*4-1 downto pos_v*4+ResultWidth_c)) = 0
				report "cl_fix_from_hex : The unused bits in the hexadecimal string are not all equal to zero!" 
				severity error;
		end if;
		return result_v (pos_v*4+ResultWidth_c-1 downto pos_v*4);
	end;
	
	-----------------------------------------------------------------------------------------------	
	--! cl_fix_to_hex implementation		
	function cl_fix_to_hex (	a			: std_logic_vector; 
								a_fmt		: FixFormat_t) 
								return string is
	begin
		return toHexString (a);
	end;
	
	-----------------------------------------------------------------------------------------------	
	--! cl_fix_from_bits_as_int implementation	
	function cl_fix_from_bits_as_int(	a 		: integer;
										aFmt 	: FixFormat_t)
										return std_logic_vector is
	begin
		if aFmt.Signed then
			return std_logic_vector(to_signed(a, cl_fix_width(aFmt)));
		else
			return std_logic_vector(to_unsigned(a, cl_fix_width(aFmt)));
		end if;
	end function;
	
	-----------------------------------------------------------------------------------------------	
	--! cl_fix_to_hex implementation	
	function cl_fix_get_bits_as_int(	a		: std_logic_vector;
										aFmt	: FixFormat_t)
										return integer is
	begin
		if aFmt.Signed then
			return to_integer(signed(a));
		else
			return to_integer(unsigned(a));
		end if;
	end function;	
	
	-----------------------------------------------------------------------------------------------	
	--! cl_fix_read_int implementation
	impure function cl_fix_read_int (	file a		: text; 
										result_fmt	: FixFormat_t;
										saturate	: FixSaturate_t := SatWarn_s) 
										return std_logic_vector is
		constant TempFmt_c 	: FixFormat_t := 
			(
				Signed		=> result_fmt.Signed,
				IntBits		=> result_fmt.IntBits+result_fmt.FracBits, 
				FracBits	=> 0
			);
		variable line_v		: line;
		variable ok_v		: boolean;
		variable temp_v		: integer;
		variable result_v	: std_logic_vector (cl_fix_width(result_fmt)-1 downto 0);
	begin
		readline(a, line_v);
		read(line_v, temp_v, ok_v);
		if ok_v then
			result_v := cl_fix_from_int (temp_v, TempFmt_c, saturate);
		else
			assert false 
				report "cl_fix_read_int : Could not read from stimuli file!" 
				severity error;
		end if;
		return result_v;
	end;
	
	-----------------------------------------------------------------------------------------------	
	--! cl_fix_read_real implementation	
	impure function cl_fix_read_real (	file a		: text; 
										result_fmt	: FixFormat_t;
										saturate	: FixSaturate_t := SatWarn_s) 
										return std_logic_vector is
		variable line_v		: line;
		variable ok_v		: boolean;
		variable temp_v		: real;
		variable result_v	: std_logic_vector (cl_fix_width (result_fmt)-1 downto 0);
	begin
		readline(a, line_v);
		read(line_v, temp_v, ok_v);
		if ok_v then
			result_v := cl_fix_from_real (temp_v, result_fmt, saturate);
		else
			assert false 
				report "cl_fix_read_real : Could not read from stimuli fil\EB!" 
				severity error;
		end if;
		return result_v;
	end;
	
	-----------------------------------------------------------------------------------------------	
	--! cl_fix_read_bin implementation		
	impure function cl_fix_read_bin (	file a		: text; 
										result_fmt	: FixFormat_t) 
										return std_logic_vector is
		variable line_v		: line;
		variable ok_v		: boolean;
		variable temp_v		: string (cl_fix_width (result_fmt)-1 downto 0);
		variable result_v	: std_logic_vector (cl_fix_width (result_fmt)-1 downto 0);
	begin
		readline(a, line_v);
		read(line_v, temp_v, ok_v);
		if ok_v then
			result_v := cl_fix_from_bin (temp_v, result_fmt);
		else
			assert false 
				report "cl_fix_read_bin : Could not read from stimuli fil\EB!" 
				severity error;
		end if;
		return result_v;
	end;
	
	-----------------------------------------------------------------------------------------------	
	--! cl_fix_read_hex implementation		
	impure function cl_fix_read_hex (	file a		: text; 
										result_fmt	: FixFormat_t) 
										return std_logic_vector is
		variable line_v		: line;
		variable ok_v		: boolean;
		variable temp_v		: string (cl_fix_width (result_fmt)-1 downto 0);
		variable result_v	: std_logic_vector (cl_fix_width (result_fmt)-1 downto 0);
	begin
		readline(a, line_v);
		read(line_v, temp_v, ok_v);
		if ok_v then
			result_v := cl_fix_from_hex (temp_v, result_fmt);
		else
			assert false 
				report "cl_fix_read_hex : Could not read from stimuli fil\EB!" 
				severity error;
		end if;
		return result_v;
	end;
	
	-----------------------------------------------------------------------------------------------	
	--! cl_fix_write_int implementation	
	procedure cl_fix_write_int (	a			: std_logic_vector; 
									a_fmt		: FixFormat_t;
									file f		: text;
									f_fmt		: FixFormat_t;
									round		: FixRound_t	:= Trunc_s; 
									saturate	: FixSaturate_t	:= Warn_s) is
		variable line_v 	: line;
		variable temp_v		: integer;
		variable f_v		: std_logic_vector (cl_fix_width (f_fmt)-1 downto 0);
	begin
		f_v := cl_fix_resize (a, a_fmt, f_fmt, round, saturate);
		if f_fmt.Signed then
			temp_v	:= to_integer (signed (f_v));
		else
			temp_v	:= to_integer (unsigned (f_v));
		end if;
		write (line_v, temp_v);
		writeline (f, line_v);
	end;
	
	-----------------------------------------------------------------------------------------------	
	--! cl_fix_write_real implementation		
	procedure cl_fix_write_real (	a			: std_logic_vector; 
									a_fmt		: FixFormat_t;
									file f		: text;
									f_fmt		: FixFormat_t;
									round		: FixRound_t	:= Trunc_s; 
									saturate	: FixSaturate_t	:= Warn_s) is
		variable line_v 	: line;
		variable temp_v		: real;
		variable f_v		: std_logic_vector (cl_fix_width (f_fmt)-1 downto 0);
	begin
		f_v := cl_fix_resize (a, a_fmt, f_fmt, round, saturate);
		temp_v	:= cl_fix_to_real (f_v, f_fmt);
		write (line_v, real'image(temp_v));
		writeline (f, line_v);
	end;
	
	-----------------------------------------------------------------------------------------------	
	--! cl_fix_write_bin implementation		
	procedure cl_fix_write_bin (	a			: std_logic_vector; 
									a_fmt		: FixFormat_t;
									file f		: text;
									f_fmt		: FixFormat_t;
									round		: FixRound_t	:= Trunc_s; 
									saturate	: FixSaturate_t	:= Warn_s) is
		variable line_v 	: line;
		variable temp_v		: string (1 to cl_fix_width (f_fmt));
		variable f_v		: std_logic_vector (cl_fix_width (f_fmt)-1 downto 0);
	begin
		f_v := cl_fix_resize (a, a_fmt, f_fmt, round, saturate);
		temp_v	:= cl_fix_to_bin (f_v, f_fmt);
		write (line_v, temp_v);
		writeline (f, line_v);
	end;
	
	-----------------------------------------------------------------------------------------------	
	--! cl_fix_write_hex implementation		
	procedure cl_fix_write_hex (	a			: std_logic_vector; 
									a_fmt		: FixFormat_t;
									file f		: text;
									f_fmt		: FixFormat_t;
									round		: FixRound_t	:= Trunc_s; 
									saturate	: FixSaturate_t	:= Warn_s) is
		variable line_v 	: line;
		variable temp_v		: string (1 to (cl_fix_width (a_fmt)-1)/4+1);
		variable f_v		: std_logic_vector (cl_fix_width (f_fmt)-1 downto 0);
	begin
		f_v := cl_fix_resize (a, a_fmt, f_fmt, round, saturate);
		temp_v	:= cl_fix_to_hex (f_v, f_fmt);
		write (line_v, temp_v);
		writeline (f, line_v);
	end;
	
	-----------------------------------------------------------------------------------------------	
	--! cl_fix_resize implementation			
	function cl_fix_resize (	a			: std_logic_vector; 
								a_fmt		: FixFormat_t; 
								result_fmt	: FixFormat_t; 
								round		: FixRound_t	:= Trunc_s; 
								saturate	: FixSaturate_t	:= Warn_s) 
								return std_logic_vector is
		constant LessFracBits_c	: integer := a_fmt.FracBits-result_fmt.FracBits;
		constant NeedRound_c 	: boolean := round /= Trunc_s and LessFracBits_c > 0;
		constant CarryBit_c : boolean := -- rounding addition performed with an additional integer bit
			NeedRound_c and saturate /= None_s;
		constant AddSignBit_c : boolean := ((a_fmt.Signed = false) and (result_fmt.Signed = false) and (saturate /= None_s));
		constant TempFmt_c 	: FixFormat_t := 
			(
				Signed		=> a_fmt.Signed or result_fmt.Signed, -- must stay like this!
				IntBits		=> max (a_fmt.IntBits+toInteger (CarryBit_c), result_fmt.IntBits)+toInteger(AddSignBit_c), 
				FracBits	=> max (a_fmt.FracBits, result_fmt.FracBits)
			);
		constant TempWidth_c		: positive := cl_fix_width (TempFmt_c);
		constant ResultWidth_c		: positive := cl_fix_width (result_fmt);
		constant MoreFracBits_c		: natural := TempFmt_c.FracBits-a_fmt.FracBits;
		constant CutFracBits_c		: natural := TempFmt_c.FracBits-result_fmt.FracBits;
		constant CutIntSignBits_c	: integer := TempWidth_c-(ResultWidth_c+CutFracBits_c);
		variable a_v		: std_logic_vector (a'length-1 downto 0);
		variable temp_v		: std_logic_vector (TempWidth_c-1 downto 0);
		variable sign_v		: std_logic;
		variable result_v	: std_logic_vector (ResultWidth_c-1 downto 0);
	begin
		-- TODO: Rounding addition could be less wide when result_fmt.IntBits > a_fmt.IntWidth
		-- TODO: saturate = Warn_s could use no carry bit for synthesis.
		a_v := a;
		temp_v := (others => '0');
		if a_fmt.Signed then
			temp_v (temp_v'high downto MoreFracBits_c) := std_logic_vector (resize (signed (a_v), TempWidth_c-MoreFracBits_c));
		else
			temp_v (temp_v'high downto MoreFracBits_c) := std_logic_vector (resize (unsigned (a_v), TempWidth_c-MoreFracBits_c));
		end if;
		if NeedRound_c then -- rounding required
			if a_fmt.Signed then
				sign_v := a_v (a_v'high);
			else
				sign_v := '0';
			end if;
			case round is
			when Trunc_s => null;
			when NonSymPos_s => temp_v (TempWidth_c-1 downto LessFracBits_c-1) := std_logic_vector (unsigned (temp_v (TempWidth_c-1 downto LessFracBits_c-1)) + 1);
--			when NonSymPos_s => temp_v := std_logic_vector (unsigned (temp_v) + 2**(LessFracBits_c-1));
			when NonSymNeg_s => temp_v := std_logic_vector (unsigned (temp_v) + (2**(LessFracBits_c-1) - 1));
			when SymInf_s => temp_v := std_logic_vector (unsigned (temp_v) + (2**(LessFracBits_c-1) - 1) + ("0" & not sign_v));
			when SymZero_s => temp_v := std_logic_vector (unsigned (temp_v) + (2**(LessFracBits_c-1) - 1) + ("0" & sign_v));
			when ConvEven_s => temp_v := std_logic_vector (unsigned (temp_v) + (2**(LessFracBits_c-1) - 1) + ("0" & a_v (LessFracBits_c)));
			when ConvOdd_s => temp_v := std_logic_vector (unsigned (temp_v) + (2**(LessFracBits_c-1) - 1) + ("0" & not a_v (LessFracBits_c)));
			end case;
		end if;
		if CutIntSignBits_c > 0 and saturate /= None_s then -- saturation required
			if result_fmt.Signed then -- signed output
				if unsigned (temp_v (temp_v'high downto temp_v'high-CutIntSignBits_c)) /= 0 and 
						unsigned (not temp_v (temp_v'high downto temp_v'high-CutIntSignBits_c)) /= 0 then
					assert saturate = Sat_s
						report "cl_fix_resize : Saturation Warning!"
						severity warning;
					if saturate /= Warn_s then
						temp_v (temp_v'high-1 downto 0):= (others => not temp_v (temp_v'high));
						temp_v (ResultWidth_c+CutFracBits_c-1) := temp_v (temp_v'high);
					end if;
				end if;
			else -- unsigned output
				if unsigned (temp_v (temp_v'high downto temp_v'high-CutIntSignBits_c+1)) /= 0 then
					assert saturate = Sat_s
						report "cl_fix_resize : Saturation Warning!"
						severity warning;
					if saturate /= Warn_s then
						temp_v := (others => not temp_v (temp_v'high));
					end if;
				end if;
			end if;
		end if;
		result_v := temp_v (ResultWidth_c+CutFracBits_c-1 downto CutFracBits_c);
		return result_v;
	end;
	
	-----------------------------------------------------------------------------------------------	
	--! cl_fix_fix implementation		
	function cl_fix_fix (	a			: std_logic_vector; 
							a_fmt		: FixFormat_t) 
							return std_logic_vector is
		constant ResultFmt_c 	: FixFormat_t := 
												(
													Signed		=> a_fmt.Signed,
													IntBits		=> a_fmt.IntBits, 
													FracBits	=> 0
												);
	begin
		return cl_fix_resize (a, a_fmt, ResultFmt_c, SymZero_s, None_s);
	end;
	
	-----------------------------------------------------------------------------------------------	
	--! cl_fix_floor implementation			
	function cl_fix_floor (	a			: std_logic_vector; 
							a_fmt		: FixFormat_t) 
							return std_logic_vector is
		constant ResultFmt_c 	: FixFormat_t := 
			(
				Signed		=> a_fmt.Signed,
				IntBits		=> a_fmt.IntBits, 
				FracBits	=> 0
			);
	begin
		return cl_fix_resize (a, a_fmt, ResultFmt_c, NonSymNeg_s, None_s);
	end;
	
	-----------------------------------------------------------------------------------------------	
	--! cl_fix_ceil implementation		
	function cl_fix_ceil (	a			: std_logic_vector; 
							a_fmt		: FixFormat_t) 
							return std_logic_vector is
		constant ResultFmt_c 	: FixFormat_t := 
			(
				Signed		=> a_fmt.Signed,
				IntBits		=> a_fmt.IntBits, 
				FracBits	=> 0
			);
	begin
		return cl_fix_resize (a, a_fmt, ResultFmt_c, NonSymPos_s, None_s);
	end;
	
	-----------------------------------------------------------------------------------------------	
	--! cl_fix_round implementation		
	function cl_fix_round (	a			: std_logic_vector; 
							a_fmt		: FixFormat_t) 
							return std_logic_vector is
		constant ResultFmt_c 	: FixFormat_t := 
			(
				Signed		=> a_fmt.Signed,
				IntBits		=> a_fmt.IntBits, 
				FracBits	=> 0
			);
	begin
		return cl_fix_resize (a, a_fmt, ResultFmt_c, SymInf_s, None_s);
	end;

	-----------------------------------------------------------------------------------------------	
	--! cl_fix_in_range implementation	
	function cl_fix_in_range (	a			: std_logic_vector; 
								a_fmt		: FixFormat_t; 
								result_fmt	: FixFormat_t; 
								round		: FixRound_t	:= Trunc_s) 
								return boolean is
		constant LessFracBits_c	: integer := a_fmt.FracBits-result_fmt.FracBits;
		constant NeedRound_c 	: boolean := round /= Trunc_s and LessFracBits_c > 0;
		constant TempFmt_c 	: FixFormat_t := 
			(
				Signed		=> a_fmt.Signed or result_fmt.Signed,
				IntBits		=> max (a_fmt.IntBits+toInteger (NeedRound_c), result_fmt.IntBits), 
				FracBits	=> max (a_fmt.FracBits, result_fmt.FracBits)
			);
		constant TempWidth_c		: positive := cl_fix_width (TempFmt_c);
		constant ResultWidth_c		: positive := cl_fix_width (result_fmt);
		constant MoreFracBits_c		: natural := TempFmt_c.FracBits-a_fmt.FracBits;
		constant CutFracBits_c		: natural := TempFmt_c.FracBits-result_fmt.FracBits;
		constant CutIntSignBits_c	: integer := TempWidth_c-(ResultWidth_c+CutFracBits_c);
		variable a_v		: std_logic_vector (a'length-1 downto 0);
		variable temp_v		: std_logic_vector (TempWidth_c-1 downto 0);
		variable result_v	: boolean;
		variable sign_v		: std_logic;
	begin
		result_v := true;
		if CutIntSignBits_c > 0 then -- saturation required
			a_v := a;
			temp_v := (others => '0');
			if a_fmt.Signed then
				temp_v (temp_v'high downto MoreFracBits_c) := std_logic_vector (resize (signed (a_v), TempWidth_c-MoreFracBits_c));
			else
				temp_v (temp_v'high downto MoreFracBits_c) := std_logic_vector (resize (unsigned (a_v), TempWidth_c-MoreFracBits_c));
			end if;
			if round /= Trunc_s and LessFracBits_c > 0 then -- rounding required
				if a_fmt.Signed then
					sign_v := a_v (a_v'high);
				else
					sign_v := '0';
				end if;
				case round is
				when Trunc_s => null;
				when NonSymPos_s => temp_v (TempWidth_c-1 downto LessFracBits_c-1) := std_logic_vector (unsigned (temp_v (TempWidth_c-1 downto LessFracBits_c-1)) + 1);
				when NonSymNeg_s => temp_v := std_logic_vector (unsigned (temp_v) + (2**(LessFracBits_c-1) - 1));
				when SymInf_s => temp_v := std_logic_vector (unsigned (temp_v) + (2**(LessFracBits_c-1) - 1) + ("0" & not sign_v));
				when SymZero_s => temp_v := std_logic_vector (unsigned (temp_v) + (2**(LessFracBits_c-1) - 1) + ("0" & sign_v));
				when ConvEven_s => temp_v := std_logic_vector (unsigned (temp_v) + (2**(LessFracBits_c-1) - 1) + ("0" & a_v (LessFracBits_c)));
				when ConvOdd_s => temp_v := std_logic_vector (unsigned (temp_v) + (2**(LessFracBits_c-1) - 1) + ("0" & not a_v (LessFracBits_c)));
				end case;
			end if;
			if result_fmt.Signed then -- (un)signed to signed
				if unsigned (temp_v (temp_v'high downto temp_v'high-CutIntSignBits_c)) /= 0 and 
						unsigned (not temp_v (temp_v'high downto temp_v'high-CutIntSignBits_c)) /= 0 then
					result_v := false;
				end if;
			elsif a_fmt.Signed then -- signed to unsigned
				if unsigned (temp_v (temp_v'high downto temp_v'high-CutIntSignBits_c+1)) /= 0 then
					result_v := false;
				end if;
			else -- unsigned to unsigned
				if unsigned (temp_v (temp_v'high downto temp_v'high-CutIntSignBits_c+1)) /= 0 then
					result_v := false;
				end if;
			end if;
		end if;
		return result_v;
	end;

	-----------------------------------------------------------------------------------------------	
	--! cl_fix_abs implementation	
	function cl_fix_abs (	a			: std_logic_vector; 
							a_fmt		: FixFormat_t; 
							result_fmt	: FixFormat_t; 
							round		: FixRound_t	:= Trunc_s; 
							saturate	: FixSaturate_t := Warn_s) 
							return std_logic_vector is
		constant TempFmt_c 	: FixFormat_t := 
			(
				Signed		=> a_fmt.Signed,
				IntBits		=> a_fmt.IntBits+toInteger (a_fmt.Signed),
				FracBits	=> a_fmt.FracBits
			);
		variable a_v		: std_logic_vector (a'length-1 downto 0);
		variable temp_v		: std_logic_vector (cl_fix_width (TempFmt_c)-1 downto 0);
	begin
		a_v := a;
		if a_fmt.Signed then
			temp_v := a_v (a_v'high) & a_v;
			if a_v (a_v'high) = '1' then
				temp_v := std_logic_vector (unsigned (not temp_v) + 1);
			end if;
		else
			temp_v := a_v;
		end if;
		return cl_fix_resize (temp_v, TempFmt_c, result_fmt, round, saturate);
	end;
	
	-----------------------------------------------------------------------------------------------	
	--! cl_fix_sabs implementation		
	function cl_fix_sabs (	a			: std_logic_vector; 
							a_fmt		: FixFormat_t; 
							result_fmt	: FixFormat_t; 
							round		: FixRound_t	:= Trunc_s; 
							saturate	: FixSaturate_t := Warn_s) 
							return std_logic_vector is
		constant TempFmt_c 	: FixFormat_t := 
			(
				Signed		=> a_fmt.Signed,
				IntBits		=> a_fmt.IntBits,
				FracBits	=> max (a_fmt.FracBits, result_fmt.FracBits)
			);
		variable a_v		: std_logic_vector (a'length-1 downto 0);
		variable temp_v		: std_logic_vector (cl_fix_width (TempFmt_c)-1 downto 0);
		variable result_v	: std_logic_vector (cl_fix_width (result_fmt)-1 downto 0);
	begin
		if a_fmt.Signed then
			temp_v := cl_fix_resize (a, a_fmt, TempFmt_c, Trunc_s, None_s);
			if temp_v (temp_v'high) = '1' then
				temp_v := not temp_v;
			end if;
			result_v := cl_fix_resize (temp_v, TempFmt_c, result_fmt, round, saturate);
		else
			result_v := cl_fix_resize (a, a_fmt, result_fmt, round, saturate);
		end if;
		return result_v;
	end;
		
	-----------------------------------------------------------------------------------------------	
	--! cl_fix_neg implementation		
	function cl_fix_neg (	a			: std_logic_vector; 
							a_fmt		: FixFormat_t; 
							enable		: std_logic		:= '1';
							result_fmt	: FixFormat_t; 
							round		: FixRound_t	:= Trunc_s; 
							saturate	: FixSaturate_t := Warn_s) 
							return std_logic_vector is
		constant AFullFmt_c	: FixFormat_t := (true, a_fmt.IntBits+ toInteger(a_fmt.Signed), a_fmt.FracBits);
		variable AFull_v	: std_logic_vector(cl_fix_width(AFullFmt_c)-1 downto 0);
		variable Neg_v		: std_logic_vector(cl_fix_width(AFullFmt_c)-1 downto 0);
	begin
		AFull_v := cl_fix_resize(a, a_fmt, AFullFmt_c);
		Neg_v	:= std_logic_vector(-signed(AFull_v));
		return cl_fix_resize(Neg_v, AFullFmt_c, result_fmt, round, saturate);
	end;
	
	-----------------------------------------------------------------------------------------------	
	--! cl_fix_sneg implementation		
	function cl_fix_sneg (	a			: std_logic_vector; 
							a_fmt		: FixFormat_t; 
							enable		: std_logic		:= '1';
							result_fmt	: FixFormat_t; 
							round		: FixRound_t	:= Trunc_s; 
							saturate	: FixSaturate_t := Warn_s) 
							return std_logic_vector is
		constant TempFmt_c 	: FixFormat_t := 
			(
				Signed		=> a_fmt.Signed,
				IntBits		=> a_fmt.IntBits,
				FracBits	=> max (a_fmt.FracBits, result_fmt.FracBits)
			);
		variable a_v		: std_logic_vector (a'length-1 downto 0);
		variable temp_v		: std_logic_vector (cl_fix_width (TempFmt_c)-1 downto 0);
		variable result_v	: std_logic_vector (cl_fix_width (result_fmt)-1 downto 0);
	begin
		assert a_fmt.Signed 
			report "cl_fix_sneg : Cannot negate an unsigned value." 
			severity failure;

		temp_v := cl_fix_resize (a, a_fmt, TempFmt_c, Trunc_s, None_s);
		if to01 (enable) = '1' then
			temp_v := not temp_v;
		end if;
		result_v := cl_fix_resize (temp_v, TempFmt_c, result_fmt, round, saturate);
		return result_v;
	end;
	
	-----------------------------------------------------------------------------------------------
	--! cl_fix_addsub_internal implementation (internal package use only)
	function cl_fix_addsub_internal(	a			: std_logic_vector;
										a_fmt		: FixFormat_t; 
										b			: std_logic_vector;
										b_fmt		: FixFormat_t;
										add			: std_logic) return std_logic_vector is
		constant IsSigned_c	: boolean := a_fmt.Signed or b_fmt.Signed;
		variable result_v	: std_logic_vector(a'range);
	begin
		-- Synthesis tools may create problems if correct signed/unsigned type
		-- is not used for addition.
		if to01 (add) = '1' then
			if IsSigned_c then
				result_v := std_logic_vector (  signed (a) +   signed (b));
			else
				result_v := std_logic_vector (unsigned (a) + unsigned (b));
			end if;
		else
			if IsSigned_c then
				result_v := std_logic_vector (  signed (a) -   signed (b));
			else
				result_v := std_logic_vector (unsigned (a) - unsigned (b));
			end if;
		end if;
		return result_v;
	end function;
	
	-----------------------------------------------------------------------------------------------	
	--! cl_fix_add implementation	
	function cl_fix_add (	a			: std_logic_vector; 
							a_fmt		: FixFormat_t; 
							b			: std_logic_vector; 
							b_fmt		: FixFormat_t; 
							result_fmt	: FixFormat_t; 
							round		: FixRound_t	:= Trunc_s; 
							saturate	: FixSaturate_t	:= Warn_s) 
							return std_logic_vector is
		constant CarryBit_c : boolean := -- addition performed with an additional integer bit
			result_fmt.IntBits > max (a_fmt.IntBits, b_fmt.IntBits) or (saturate = Sat_s or
		-- synthesis translate_off
			saturate = Warn_s or
		-- synthesis translate_on
			saturate = SatWarn_s);
			-- TODO: CarryBit in cl_fix_resize not needed in all cases
		constant TempFmt_c 	: FixFormat_t := 
			(
				Signed		=> a_fmt.Signed or b_fmt.Signed,
				IntBits		=> max (a_fmt.IntBits, b_fmt.IntBits) + toInteger (CarryBit_c), 
				FracBits	=> max (a_fmt.FracBits, b_fmt.FracBits)
			);
		constant TempWidth_c: positive := cl_fix_width (TempFmt_c);
		variable a_v		: std_logic_vector (TempWidth_c-1 downto 0);
		variable b_v		: std_logic_vector (TempWidth_c-1 downto 0);
		variable temp_v		: std_logic_vector (TempWidth_c-1 downto 0);
		variable result_v	: std_logic_vector (cl_fix_width (result_fmt)-1 downto 0);
	begin
		a_v := cl_fix_resize (a, a_fmt, TempFmt_c, Trunc_s, None_s);
		b_v := cl_fix_resize (b, b_fmt, TempFmt_c, Trunc_s, None_s);
		temp_v := cl_fix_addsub_internal(a_v, a_fmt, b_v, b_fmt, '1');
		result_v := cl_fix_resize (temp_v, TempFmt_c, result_fmt, round, saturate);
		return result_v;
	end;
	
	-----------------------------------------------------------------------------------------------	
	--! cl_fix_sub implementation	
	function cl_fix_sub (	a			: std_logic_vector; 
							a_fmt		: FixFormat_t; 
							b			: std_logic_vector; 
							b_fmt		: FixFormat_t; 
							result_fmt	: FixFormat_t; 
							round		: FixRound_t	:= Trunc_s; 
							saturate	: FixSaturate_t := Warn_s) 
							return std_logic_vector is
		constant Saturate_c	: boolean := (saturate = Sat_s or
		-- synthesis translate_off
			saturate = Warn_s or
		-- synthesis translate_on
			saturate = SatWarn_s);
		constant Grow_c		: boolean := result_fmt.IntBits > max (a_fmt.IntBits, b_fmt.IntBits);
		-- Use correct signed/unsigned type for subtraction (else synthesis tools can cause problems)
		constant SubFmt_c 	: FixFormat_t := 
			(
				Signed		=> a_fmt.Signed or b_fmt.Signed,
				IntBits		=> max (a_fmt.IntBits, b_fmt.IntBits) + toInteger (Grow_c or Saturate_c),
				FracBits	=> max (a_fmt.FracBits, b_fmt.FracBits)
			);
		-- Switch to signed for final resize if saturating
		constant ReszFmt_c	: FixFormat_t := 
			(
				Signed		=> SubFmt_c.Signed or Saturate_c,
				IntBits		=> SubFmt_c.IntBits,
				FracBits	=> SubFmt_c.FracBits
			);
		constant SubWidth_c	: positive := cl_fix_width (SubFmt_c);
		variable a_v		: std_logic_vector (SubWidth_c-1 downto 0);
		variable b_v		: std_logic_vector (SubWidth_c-1 downto 0);
		variable temp_v		: std_logic_vector (SubWidth_c-1 downto 0);
		variable result_v	: std_logic_vector (cl_fix_width (result_fmt)-1 downto 0);
	begin
		a_v := cl_fix_resize (a, a_fmt, SubFmt_c, Trunc_s, None_s);
		b_v := cl_fix_resize (b, b_fmt, SubFmt_c, Trunc_s, None_s);
		temp_v := cl_fix_addsub_internal(a_v, a_fmt, b_v, b_fmt, '0');
		result_v := cl_fix_resize (temp_v, ReszFmt_c, result_fmt, round, saturate);
		return result_v;
	end;
	
	-----------------------------------------------------------------------------------------------	
	--! cl_fix_addsub implementation	
	function cl_fix_addsub (	a			: std_logic_vector; 
								a_fmt		: FixFormat_t; 
								b			: std_logic_vector; 
								b_fmt		: FixFormat_t; 
								add			: std_logic;
								result_fmt	: FixFormat_t; 
								round		: FixRound_t	:= Trunc_s; 
								saturate	: FixSaturate_t := Warn_s) 
								return std_logic_vector is
		variable result_v	: std_logic_vector (cl_fix_width (result_fmt)-1 downto 0);
	begin
		if to01 (add) = '1' then
			result_v := cl_fix_add(a, a_fmt, b, b_fmt, result_fmt, round, saturate);
		else
			result_v := cl_fix_sub(a, a_fmt, b, b_fmt, result_fmt, round, saturate);
		end if;
		return result_v;
	end;
	
	-----------------------------------------------------------------------------------------------	
	--! cl_fix_saddsub implementation		
	function cl_fix_saddsub (	a			: std_logic_vector; 
								a_fmt		: FixFormat_t; 
								b			: std_logic_vector; 
								b_fmt		: FixFormat_t; 
								add			: std_logic;
								result_fmt	: FixFormat_t; 
								round		: FixRound_t	:= Trunc_s; 
								saturate	: FixSaturate_t := Warn_s) 
								return std_logic_vector is
		constant CarryBit_c : boolean := -- addition performed with an additional integer bit
			result_fmt.IntBits > max (a_fmt.IntBits, b_fmt.IntBits) or (saturate = Sat_s or
		-- synthesis translate_off
			saturate = Warn_s or
		-- synthesis translate_on
			saturate = SatWarn_s);
		constant TempFmt_c 	: FixFormat_t := 
			(
				Signed		=> a_fmt.Signed or b_fmt.Signed,
				IntBits		=> max (a_fmt.IntBits, b_fmt.IntBits) + toInteger (CarryBit_c), 
				FracBits	=> max (a_fmt.FracBits, b_fmt.FracBits)
			);
		constant TempWidth_c: positive := cl_fix_width (TempFmt_c);
		variable a_v		: std_logic_vector (TempWidth_c-1 downto 0);
		variable b_v		: std_logic_vector (TempWidth_c-1 downto 0);
		variable temp_v		: std_logic_vector (TempWidth_c-1 downto 0);
		variable result_v	: std_logic_vector (cl_fix_width (result_fmt)-1 downto 0);
	begin
		a_v := cl_fix_resize (a, a_fmt, TempFmt_c, Trunc_s, None_s);
		b_v := cl_fix_resize (b, b_fmt, TempFmt_c, Trunc_s, None_s);
		if to01 (add) = '0' then
			b_v := not b_v;
		end if;
		temp_v := cl_fix_addsub_internal(a_v, a_fmt, b_v, b_fmt, '1');
		result_v := cl_fix_resize (temp_v, TempFmt_c, result_fmt, round, saturate);
		return result_v;
	end;
	
	-----------------------------------------------------------------------------------------------	
	--! cl_fix_mean implementation	
	function cl_fix_mean (	a			: std_logic_vector; 
							a_fmt		: FixFormat_t; 
							b			: std_logic_vector; 
							b_fmt		: FixFormat_t; 
							result_fmt	: FixFormat_t; 
							round		: FixRound_t	:= Trunc_s; 
							saturate	: FixSaturate_t := Warn_s) 
							return std_logic_vector is
		constant TempFmt_c 	: FixFormat_t := 
			(
				Signed		=> a_fmt.Signed or b_fmt.Signed,
				IntBits		=> max (a_fmt.IntBits, b_fmt.IntBits) + 1, 
				FracBits	=> max (a_fmt.FracBits, b_fmt.FracBits)
			);
		constant TempWidth_c: positive := cl_fix_width (TempFmt_c);
		variable temp_v		: std_logic_vector (TempWidth_c-1 downto 0);
		variable result_v	: std_logic_vector (cl_fix_width (result_fmt)-1 downto 0);
	begin
		temp_v := cl_fix_add (a, a_fmt, b, b_fmt, TempFmt_c, Trunc_s, None_s);
		result_v := cl_fix_shift (temp_v, TempFmt_c, -1, result_fmt, round, saturate);
		return result_v;
	end;
	
	-----------------------------------------------------------------------------------------------	
	--! cl_fix_mean_angle implementation		
	function cl_fix_mean_angle (	a			: std_logic_vector; 
									a_fmt		: FixFormat_t; 
									b			: std_logic_vector; 
									b_fmt		: FixFormat_t; 
									precise		: boolean;
									result_fmt	: FixFormat_t; 
									round		: FixRound_t	:= Trunc_s; 
									saturate	: FixSaturate_t := Warn_s) 
									return std_logic_vector is
		constant TempFmt_c 	: FixFormat_t := 
			(
				Signed		=> a_fmt.Signed or b_fmt.Signed,
				IntBits		=> max (a_fmt.IntBits, b_fmt.IntBits) + 1, 
				FracBits	=> max (a_fmt.FracBits, b_fmt.FracBits)
			);
		constant TempWidth_c: positive := cl_fix_width (TempFmt_c);
		variable a_v		: std_logic_vector (cl_fix_width (a_fmt)-1 downto 0);
		variable b_v		: std_logic_vector (cl_fix_width (b_fmt)-1 downto 0);
		variable temp_v		: std_logic_vector (TempWidth_c-1 downto 0);
		variable result_v	: std_logic_vector (cl_fix_width (result_fmt)-1 downto 0);
		variable differentSigns_v	: boolean;
	begin
		assert a_fmt.Signed = b_fmt.Signed and a_fmt.IntBits = b_fmt.IntBits
			report "cl_fix_mean_angle : Signed and IntBits of 'a' and 'b' must be identical." 
			severity failure;
		assert cl_fix_width (a_fmt) >= 2 and cl_fix_width (b_fmt) >= 2
			report "cl_fix_mean_angle : The widths of 'a' and 'b' must be at least 2 bits each." 
			severity failure;

		a_v := a;
		b_v := b;
		differentSigns_v := a_v (a_v'high) /= b_v (b_v'high);
		if differentSigns_v and 
				a_v (a_v'high) /= a_v (a_v'high-1) and b_v (b_v'high) /= b_v (b_v'high-1) then
			a_v (a_v'high) := not a_v (a_v'high);
		end if;
		temp_v := cl_fix_add (a, a_fmt, b, b_fmt, TempFmt_c, Trunc_s, None_s);
		if precise and differentSigns_v and a_v (a_v'high-1) = b_v (b_v'high-1) and 
				temp_v (temp_v'high-2) = a_v (a_v'high-1) then
			temp_v (temp_v'high) := not temp_v (temp_v'high);
		end if;
		result_v := cl_fix_resize (temp_v, TempFmt_c, result_fmt, round, saturate);
		return result_v;
	end;
		
	-----------------------------------------------------------------------------------------------	
	--! cl_fix_shift implementation
	function cl_fix_shift (	a			: std_logic_vector; 
							a_fmt		: FixFormat_t; 
							shift		: integer;
							result_fmt	: FixFormat_t; 
							round		: FixRound_t	:= Trunc_s; 
							saturate	: FixSaturate_t := Warn_s) 
							return std_logic_vector is
		constant TempFmt_c 	: FixFormat_t := 
			(
				Signed		=> result_fmt.Signed,
				IntBits		=> result_fmt.IntBits - shift, 
				FracBits	=> result_fmt.FracBits + shift
			);
	begin
		return cl_fix_resize (a, a_fmt, TempFmt_c, round, saturate);
	end;
		
	-----------------------------------------------------------------------------------------------	
	--! cl_fix_mult implementation
	function cl_fix_mult (	a			: std_logic_vector; 
							a_fmt		: FixFormat_t; 
							b			: std_logic_vector; 
							b_fmt		: FixFormat_t; 
							result_fmt	: FixFormat_t; 
							round		: FixRound_t	:= Trunc_s; 
							saturate	: FixSaturate_t := Warn_s) 
							return std_logic_vector is
		constant TempSigned_c : boolean := a_fmt.Signed or b_fmt.Signed;
		constant TempFmt_c 	: FixFormat_t := 
			(
				Signed		=> TempSigned_c,
				IntBits		=> a_fmt.IntBits + b_fmt.IntBits + toInteger (TempSigned_c), 
				FracBits	=> a_fmt.FracBits + b_fmt.FracBits
			);
		variable a_v		: std_logic_vector (a'length-1 downto 0);
		variable b_v		: std_logic_vector (b'length-1 downto 0);
		variable temp_v		: std_logic_vector (cl_fix_width (TempFmt_c)-1 downto 0);
		variable result_v	: std_logic_vector (cl_fix_width (result_fmt)-1 downto 0);
	begin
		a_v := a;
		b_v := b;
		if a_fmt.Signed then
			if b_fmt.Signed then
				temp_v := std_logic_vector (signed (a_v) * signed (b_v));
			else
				temp_v := std_logic_vector (signed (a_v) * ("0" & signed (b_v)));
			end if;
		else
			if b_fmt.Signed then
				temp_v := std_logic_vector (("0" & signed (a_v)) * signed (b_v));
			else
				temp_v := std_logic_vector (unsigned (a_v) * unsigned (b_v));
			end if;
		end if;
		result_v := cl_fix_resize (temp_v, TempFmt_c, result_fmt, round, saturate);
		return result_v;
	end;
	
	-----------------------------------------------------------------------------------------------	
	--! cl_fix_compare implementation
	function cl_fix_compare(	comparison	: string;
							a			: std_logic_vector;
							aFmt		: FixFormat_t;
							b			: std_logic_vector;
							bFmt		: FixFormat_t) return boolean is
		constant FullFmt_c	: FixFormat_t	:= (aFmt.Signed or bFmt.Signed, max(aFmt.IntBits, bFmt.IntBits), max(aFmt.FracBits, bFmt.FracBits));
		variable AFull_v	: std_logic_vector(cl_fix_width(FullFmt_c)-1 downto 0);
		variable BFull_v	: std_logic_vector(cl_fix_width(FullFmt_c)-1 downto 0);
	begin
		-- Check operator
		-- Convert to same type
		AFull_v	:= cl_fix_resize(a, aFmt, FullFmt_c);
		BFull_v := cl_fix_resize(b, bFmt, FullFmt_c);
		-- Convert to unsigned representation with offset
		if FullFmt_c.Signed then
			AFull_v(AFull_v'high) := not AFull_v(AFull_v'high);
			BFull_v(BFull_v'high) := not BFull_v(BFull_v'high);
		end if;
		-- Copare
		if 		comparison = "a=b" 	then return unsigned(AFull_v) = unsigned(BFull_v);
		elsif 	comparison = "a<b" 	then return unsigned(AFull_v) < unsigned(BFull_v);
		elsif	comparison = "a>b"	then return unsigned(AFull_v) > unsigned(BFull_v);
		elsif	comparison = "a<=b" then return unsigned(AFull_v) <= unsigned(BFull_v);
		elsif	comparison = "a>=b" then return unsigned(AFull_v) >= unsigned(BFull_v);
		elsif	comparison = "a!=b"	then return unsigned(AFull_v) /= unsigned(BFull_v);
		else	report "###ERROR###: cl_fix_compare illegal comparison type [" & comparison & "]" severity error;
				return false;
		end if;
		
	end function;	
end;<|MERGE_RESOLUTION|>--- conflicted
+++ resolved
@@ -1362,21 +1362,8 @@
 								return real is
 		variable Range_v, Lsb_v : real;
 	begin
-<<<<<<< HEAD
-		if fmt.IntBits >= 0 then
-			Range_v := 2.0**real(fmt.IntBits);
-		else
-			Range_v := 1.0/(2.0**real(-fmt.IntBits));
-		end if;
-		if fmt.FracBits >= 0 then
-			Lsb_v := 1.0/(2.0**real(fmt.FracBits));
-		else
-			Lsb_v := 2.0**real(-fmt.FracBits);
-		end if;		
-=======
 		Range_v := 2.0**fmt.IntBits;
 		Lsb_v := 2.0**(-fmt.FracBits);
->>>>>>> 8a9ce096
 		return Range_v-Lsb_v;
 	end function;
 		
@@ -1387,15 +1374,7 @@
 		variable Range_v : real;
 	begin
 		if fmt.Signed then
-<<<<<<< HEAD
-			if fmt.IntBits >= 0 then
-				Range_v := 2.0**real(fmt.IntBits);
-			else
-				Range_v := 1.0/(2.0**real(-fmt.IntBits));
-			end if;
-=======
 			Range_v := 2.0**fmt.IntBits;
->>>>>>> 8a9ce096
 			return -Range_v;
 		else
 			return 0.0;
@@ -1624,44 +1603,6 @@
 								result_fmt	: FixFormat_t;
 								saturate	: FixSaturate_t := SatWarn_s) 
 								return std_logic_vector is
-<<<<<<< HEAD
-		constant TempFmt_c 	: FixFormat_t := 
-			(
-				Signed		=> result_fmt.Signed,
-				IntBits		=> result_fmt.IntBits+result_fmt.FracBits, 
-				FracBits	=> 0
-			);
-		constant Fmt31Bits_c 	: FixFormat_t := 
-			(
-				Signed		=> result_fmt.Signed,
-				IntBits		=> result_fmt.IntBits,
-				FracBits	=> 31-toInteger(result_fmt.Signed)-result_fmt.IntBits
-			);
-		constant Appendix31Bits_c	: std_logic_vector(cl_fix_width(result_fmt)-31-1 downto 0) := (others => '0');
-		variable temp_v : integer;
-		variable frac_v : real;
-		variable ASat_v : real; 
-	begin
-		-- In this case, the conversion can be done with full precision
-		if (result_fmt.IntBits + result_fmt.FracBits <= 31) then
-			-- Limit
-			if a > cl_fix_max_real(result_fmt) then	
-				ASat_v := cl_fix_max_real(result_fmt);
-			elsif a < cl_fix_min_real(result_fmt) then
-				ASat_v := cl_fix_min_real(result_fmt);
-			else
-				ASat_v := a;
-			end if;		
-			-- Convert to fixed
-			temp_v := integer (ASat_v * 2.0**real(result_fmt.FracBits));	-- as, 
-			if result_fmt.Signed then
-				return std_logic_vector(to_signed(temp_v, cl_fix_width(result_fmt)));
-			else
-				return std_logic_vector(to_unsigned(temp_v, cl_fix_width(result_fmt)));
-			end if;
-		-- In this case, the higher 31 bits are converted correctly and the lower bits are filled with zeros
-		-- ... this is not precise but at least roughly correct.
-=======
 		constant ChunkSize_c	: positive := 30;
 		constant ChunkCount_c	: positive := (cl_fix_width(result_fmt) + ChunkSize_c - 1)/ChunkSize_c;
 		variable ASat_v 		: real;
@@ -1673,7 +1614,6 @@
 			ASat_v := cl_fix_max_real(result_fmt);
 		elsif a < cl_fix_min_real(result_fmt) then
 			ASat_v := cl_fix_min_real(result_fmt);
->>>>>>> 8a9ce096
 		else
 			ASat_v := a;
 		end if;
